use movement_types::BlockCommitment;
use tokio_stream::Stream;

#[cfg(test)]
pub mod tests;

#[cfg(feature = "mock")]
pub mod mock;

// #[cfg(feature = "eth")]
// pub mod eth;
#[cfg(feature = "eth")]
pub mod eth_client;
#[cfg(feature = "eth")]
<<<<<<< HEAD
pub mod send_eth_tx;
=======
mod send_eth_transaction;
>>>>>>> 941ffad1

type CommitmentStream =
	std::pin::Pin<Box<dyn Stream<Item = Result<BlockCommitment, anyhow::Error>> + Send>>;

#[async_trait::async_trait]
pub trait McrSettlementClientOperations {
	/// Posts a block commitment to the settlement client.
	async fn post_block_commitment(
		&self,
		block_commitment: BlockCommitment,
	) -> Result<(), anyhow::Error>;

	/// Posts a batch of block commitments to the settlement client.
	async fn post_block_commitment_batch(
		&self,
		block_commitment: Vec<BlockCommitment>,
	) -> Result<(), anyhow::Error>;

	/// Streams block commitments from the settlement client.
	async fn stream_block_commitments(&self) -> Result<CommitmentStream, anyhow::Error>;

	/// Gets the accepted commitment at the given height.
	async fn get_commitment_at_height(
		&self,
		height: u64,
	) -> Result<Option<BlockCommitment>, anyhow::Error>;

	/// Gets the max tolerable block height.
	async fn get_max_tolerable_block_height(&self) -> Result<u64, anyhow::Error>;
}<|MERGE_RESOLUTION|>--- conflicted
+++ resolved
@@ -12,11 +12,7 @@
 #[cfg(feature = "eth")]
 pub mod eth_client;
 #[cfg(feature = "eth")]
-<<<<<<< HEAD
-pub mod send_eth_tx;
-=======
 mod send_eth_transaction;
->>>>>>> 941ffad1
 
 type CommitmentStream =
 	std::pin::Pin<Box<dyn Stream<Item = Result<BlockCommitment, anyhow::Error>> + Send>>;
