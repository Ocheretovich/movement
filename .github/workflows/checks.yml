name: Checks

on:
  push:

jobs:
  build:
    strategy:
      matrix:
        include:
          - os: ubuntu-22.04
            arch: x86_64
            runs-on: movement-runner
          - os: macos-13-latest
            arch: arm64
            runs-on: macos-13-xlarge

    runs-on: ${{ matrix.runs-on }}

    steps:
    - name: Checkout repository
      uses: actions/checkout@v4

    - name: Install Nix
      uses: DeterminateSystems/nix-installer-action@main

<<<<<<< HEAD
    - name: Run Cargo Check in nix environment
      run: nix develop --command bash  -c "cargo check"  

    - name: Run MCR tests in nix environment
      run: nix develop --command bash  -c "just mcr-contract-tests"

=======
    - name: Run MCR tests in nix environment
      run: nix develop --command bash  -c "just mcr-contract-tests"

    - name: Run Cargo Check in nix environment
      run: nix develop --command bash  -c "cargo check"  

>>>>>>> ea2cdf86
    - name: Run M1 DA Light Node tests in nix environment
      run: nix develop --command bash  -c "just m1-da-light-node test.local -t=false"  

    - name: Run monza tests in nix environment
      run: nix develop --command bash  -c "just monza-full-node test.local -t=false"  <|MERGE_RESOLUTION|>--- conflicted
+++ resolved
@@ -24,21 +24,12 @@
     - name: Install Nix
       uses: DeterminateSystems/nix-installer-action@main
 
-<<<<<<< HEAD
-    - name: Run Cargo Check in nix environment
-      run: nix develop --command bash  -c "cargo check"  
-
-    - name: Run MCR tests in nix environment
-      run: nix develop --command bash  -c "just mcr-contract-tests"
-
-=======
     - name: Run MCR tests in nix environment
       run: nix develop --command bash  -c "just mcr-contract-tests"
 
     - name: Run Cargo Check in nix environment
       run: nix develop --command bash  -c "cargo check"  
 
->>>>>>> ea2cdf86
     - name: Run M1 DA Light Node tests in nix environment
       run: nix develop --command bash  -c "just m1-da-light-node test.local -t=false"  
 
