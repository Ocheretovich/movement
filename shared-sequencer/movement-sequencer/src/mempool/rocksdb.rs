--- conflicted
+++ resolved
@@ -126,36 +126,11 @@
         }
     }
 
-    async fn pop_mempool_transaction(&self) -> Result<Option<MempoolTransaction>, Error> {
-        let db = self.db.write().await;
-        let cf_handle = db.cf_handle("mempool_transactions").ok_or_else(|| Error::msg("CF handle not found"))?;
-        let mut iter = db.iterator_cf(&cf_handle, rocksdb::IteratorMode::Start);
-
-        match iter.next() {
-            None => return Ok(None), // No transactions to pop
-            Some(res) => {
-                let (key, value) = res?;
-                let tx: MempoolTransaction = serde_json::from_slice(&value)?;
-                db.delete_cf(&cf_handle, &key)?;
-
-                // Optionally, remove from the lookup table as well
-                let lookups_cf_handle = db.cf_handle("transaction_lookups").ok_or_else(|| Error::msg("CF handle not found"))?;
-                db.delete_cf(&lookups_cf_handle, tx.transaction.id().to_vec())?;
-                
-                Ok(Some(tx))
-            }
-        }
-
-    }
-
-<<<<<<< HEAD
-=======
     async fn iter(&self) {
         // TODO Create tracking issue here.
         unimplemented!()
     }
     
->>>>>>> 94297ece
 }
 
 #[tonic::async_trait]
