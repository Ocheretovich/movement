[package]
name = "mcr-settlement-client"
version = { workspace = true }
edition = { workspace = true }
license = { workspace = true }
authors = { workspace = true }
repository = { workspace = true }
homepage = { workspace = true }
publish = { workspace = true }
rust-version = { workspace = true }

# See more keys and their definitions at https://doc.rust-lang.org/cargo/reference/manifest.html

[dependencies]
<<<<<<< HEAD
#move to workspace when impl is done.
alloy = { git = "https://github.com/alloy-rs/alloy.git", package = "alloy", rev = "607359a8d7ba7543d702da5d406b7bc78eff3d9f", features = [
    "pubsub",
    "signers",
    "signer-wallet",
    "signer-yubihsm",
] }
alloy-primitives = { version = "0.7.2", default-features = false }
alloy_provider = { git = "https://github.com/alloy-rs/alloy.git", package = "alloy-provider", rev = "607359a8d7ba7543d702da5d406b7bc78eff3d9f", features = [
    "ws",
] }
alloy-sol-types = { version = "0.7.2", features = ["json"] }
alloy_network = { git = "https://github.com/alloy-rs/alloy.git", package = "alloy-network", rev = "607359a8d7ba7543d702da5d406b7bc78eff3d9f" }
alloy_transport = { git = "https://github.com/alloy-rs/alloy.git", package = "alloy-transport", rev = "607359a8d7ba7543d702da5d406b7bc78eff3d9f" }
alloy_transport_http = { git = "https://github.com/alloy-rs/alloy.git", package = "alloy-transport-http", rev = "607359a8d7ba7543d702da5d406b7bc78eff3d9f" }
alloy_contract = { git = "https://github.com/alloy-rs/alloy.git", package = "alloy-contract", rev = "607359a8d7ba7543d702da5d406b7bc78eff3d9f" }
alloy_signer_wallet = { git = "https://github.com/alloy-rs/alloy.git", package = "alloy-signer-wallet", rev = "607359a8d7ba7543d702da5d406b7bc78eff3d9f" }
alloy_rpc_types = { git = "https://github.com/alloy-rs/alloy.git", package = "alloy-rpc-types", rev = "607359a8d7ba7543d702da5d406b7bc78eff3d9f" }
alloy_transport_ws = { git = "https://github.com/alloy-rs/alloy.git", package = "alloy-transport-ws", rev = "607359a8d7ba7543d702da5d406b7bc78eff3d9f" }

thiserror = "1.0.60"

=======
mcr-settlement-config = { workspace = true }

alloy = { workspace = true }
alloy-contract = { workspace = true }
alloy-network = { workspace = true }
alloy-primitives = { workspace = true }
alloy-provider = { workspace = true }
alloy-signer-wallet = { workspace = true }
alloy-sol-types = { workspace = true }
alloy-transport = { workspace = true }
alloy-transport-ws = { workspace = true }
>>>>>>> 4a99d529

anyhow = { workspace = true }
async-stream = { workspace = true }
async-trait = { workspace = true }
movement-types = { workspace = true }
thiserror = { workspace = true }
tokio = { workspace = true }
tokio-stream = { workspace = true }
tracing = { workspace = true }
tracing-subscriber = { workspace = true }

[dev-dependencies]
alloy-rpc-types = { workspace = true }
futures = { workspace = true }
serde_json = { workspace = true }

[features]
default = ["eth"]
integration-tests = ["eth"]
eth = []
mock = []

[lints]
workspace = true<|MERGE_RESOLUTION|>--- conflicted
+++ resolved
@@ -12,30 +12,6 @@
 # See more keys and their definitions at https://doc.rust-lang.org/cargo/reference/manifest.html
 
 [dependencies]
-<<<<<<< HEAD
-#move to workspace when impl is done.
-alloy = { git = "https://github.com/alloy-rs/alloy.git", package = "alloy", rev = "607359a8d7ba7543d702da5d406b7bc78eff3d9f", features = [
-    "pubsub",
-    "signers",
-    "signer-wallet",
-    "signer-yubihsm",
-] }
-alloy-primitives = { version = "0.7.2", default-features = false }
-alloy_provider = { git = "https://github.com/alloy-rs/alloy.git", package = "alloy-provider", rev = "607359a8d7ba7543d702da5d406b7bc78eff3d9f", features = [
-    "ws",
-] }
-alloy-sol-types = { version = "0.7.2", features = ["json"] }
-alloy_network = { git = "https://github.com/alloy-rs/alloy.git", package = "alloy-network", rev = "607359a8d7ba7543d702da5d406b7bc78eff3d9f" }
-alloy_transport = { git = "https://github.com/alloy-rs/alloy.git", package = "alloy-transport", rev = "607359a8d7ba7543d702da5d406b7bc78eff3d9f" }
-alloy_transport_http = { git = "https://github.com/alloy-rs/alloy.git", package = "alloy-transport-http", rev = "607359a8d7ba7543d702da5d406b7bc78eff3d9f" }
-alloy_contract = { git = "https://github.com/alloy-rs/alloy.git", package = "alloy-contract", rev = "607359a8d7ba7543d702da5d406b7bc78eff3d9f" }
-alloy_signer_wallet = { git = "https://github.com/alloy-rs/alloy.git", package = "alloy-signer-wallet", rev = "607359a8d7ba7543d702da5d406b7bc78eff3d9f" }
-alloy_rpc_types = { git = "https://github.com/alloy-rs/alloy.git", package = "alloy-rpc-types", rev = "607359a8d7ba7543d702da5d406b7bc78eff3d9f" }
-alloy_transport_ws = { git = "https://github.com/alloy-rs/alloy.git", package = "alloy-transport-ws", rev = "607359a8d7ba7543d702da5d406b7bc78eff3d9f" }
-
-thiserror = "1.0.60"
-
-=======
 mcr-settlement-config = { workspace = true }
 
 alloy = { workspace = true }
@@ -47,7 +23,6 @@
 alloy-sol-types = { workspace = true }
 alloy-transport = { workspace = true }
 alloy-transport-ws = { workspace = true }
->>>>>>> 4a99d529
 
 anyhow = { workspace = true }
 async-stream = { workspace = true }
