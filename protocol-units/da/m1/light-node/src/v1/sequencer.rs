--- conflicted
+++ resolved
@@ -59,26 +59,6 @@
 		let start = std::time::Instant::now();
 
 		let memseq = self.memseq.clone();
-<<<<<<< HEAD
-		// should help performance by dedicating a thread to this
-		let blocks = tokio::spawn(async move {
-			let mut blocks = Vec::new();
-			while (start.elapsed().as_millis() as u64)  < half_building_time {
-
-				// this has an internal timeout based on its building time
-				// so in the worst case scenario we will roughly double the internal timeout
-				let uid = uuid::Uuid::new_v4();
-				info!(target: "movement_timing", uid = %uid, "waiting_for_next_block",);
-				let block = memseq.wait_for_next_block().await?;
-				match block {
-					Some(block) => {
-						info!(target: "movement_timing", block_id = %block.id(), uid = %uid, transaction_count = block.transactions.len(), "received_block");
-						blocks.push(block);
-					}
-					None => {
-						// no transactions to include
-					}
-=======
 		let mut blocks = Vec::new();
 		while (start.elapsed().as_millis() as u64)  < half_building_time {
 
@@ -89,13 +69,13 @@
 			let block = memseq.wait_for_next_block().await?;
 			match block {
 				Some(block) => {
-					info!(target: "movement_timing", block_id = %block.id(), uid = %uid, "received_block");
+					info!(target: "movement_timing", block_id = %block.id(), uid = %uid, transaction_count = block.transactions.len(), "received_block");
 					blocks.push(block);
 				}
 				None => {
 					// no transactions to include
->>>>>>> 3b8c5490
-				}
+				}
+				
 			}
 		}
 		
@@ -114,7 +94,6 @@
 			block_blobs.push(block_blob);
 		}
 
-<<<<<<< HEAD
 		// This allows the block proposer to keep ticking while the transaction are sent. 
 		// For now, this is acceptable because we accept that some blocks may be dropped.
 		// In the future, however, we will want to implement a strategy for block resizing and resubmission. 
@@ -136,15 +115,6 @@
 				info!(target: "movement_timing", block_id = %block_id, "submitted_block");
 			}
 		});
-=======
-		for block_id in &ids {
-			info!(target: "movement_timing", %block_id, transaction_count = block_blobs.len(), "submitting_block");
-		}
-		self.pass_through.submit_celestia_blobs(&block_blobs).await?;
-		for block_id in &ids {
-			info!(target: "movement_timing", %block_id, "submitted_block");
-		}
->>>>>>> 3b8c5490
 
 		Ok(())
 	}
