--- conflicted
+++ resolved
@@ -44,17 +44,10 @@
 		Ok((executor, context, transaction_pipe))
 	}
 
-<<<<<<< HEAD
 	pub fn try_from_config(
 		transaction_sender: mpsc::Sender<SignedTransaction>,
 		maptos_config: Config,
 	) -> Result<(Self, Context, TransactionPipe), anyhow::Error> {
-=======
-	pub fn try_from_config(maptos_config: &Config) -> Result<Self, anyhow::Error> {
-		// use the default signer, block executor, and mempool
-		let (mempool_client_sender, mempool_client_receiver) =
-			futures_mpsc::channel::<MempoolClientRequest>(EXECUTOR_CHANNEL_SIZE); // allow 2^16 transactions before apply backpressure given theoretical maximum TPS of 170k
->>>>>>> 45e5f2cc
 		let mut node_config = NodeConfig::default();
 
 		node_config.indexer.enabled = true;
@@ -119,7 +112,7 @@
 	) -> (Context, TransactionPipe) {
 		// use the default signer, block executor, and mempool
 		let (mempool_client_sender, mempool_client_receiver) =
-			futures_mpsc::channel::<MempoolClientRequest>(2 ^ 16); // allow 2^16 transactions before apply backpressure given theoretical maximum TPS of 170k
+			futures_mpsc::channel::<MempoolClientRequest>(EXECUTOR_CHANNEL_SIZE);
 		let transaction_pipe = TransactionPipe::new(
 			mempool_client_receiver,
 			transaction_sender,
