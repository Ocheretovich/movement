--- conflicted
+++ resolved
@@ -12,19 +12,16 @@
 # See more keys and their definitions at https://doc.rust-lang.org/cargo/reference/manifest.html
 
 [dependencies]
-<<<<<<< HEAD
 async-channel = { workspace = true }
 alloy-sol-types = { workspace = true  }
-alloy_provider = { workspace = true }
-alloy_signer_wallet = { workspace = true }
-alloy_network = { workspace = true }
+alloy-provider = { workspace = true }
+alloy-signer-wallet = { workspace = true }
+alloy-network = { workspace = true }
 alloy-primitives = { workspace = true  }
-alloy_contract = { workspace = true }
-alloy_transport = { workspace = true }
-alloy_rpc_types = { workspace = true }
+alloy-contract = { workspace = true }
+alloy-transport = { workspace = true }
+alloy-rpc-types = { workspace = true }
 
-=======
->>>>>>> 63b2e39a
 aptos-sdk = { workspace = true }
 aptos-types = { workspace = true }
 anyhow = { workspace = true }
