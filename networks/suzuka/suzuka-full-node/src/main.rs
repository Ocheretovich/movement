use anyhow::Context;
use suzuka_full_node::{partial::SuzukaPartialNode, SuzukaFullNode};
use tokio::select;
use tokio::signal::unix::signal;
use tokio::signal::unix::SignalKind;
use tokio::sync::watch;

#[tokio::main]
async fn main() -> Result<(), anyhow::Error> {
	#[cfg(feature = "logging")]
	{
		use tracing_subscriber::EnvFilter;

		tracing_subscriber::fmt()
			.with_env_filter(
				EnvFilter::try_from_default_env().unwrap_or_else(|_| EnvFilter::new("info")),
			)
			.init();
	}

<<<<<<< HEAD
	// start signal handler to shutdown gracefully and call all destructor
	// on program::exit() the destrutor are not called.
	// End the program to shutdown gracefully when a signal is received.
	let (stop_tx, mut stop_rx) = watch::channel(());
	tokio::spawn({
		let mut sigterm = signal(SignalKind::terminate()).context("Can't register to SIGTERM.")?;
		let mut sigint = signal(SignalKind::interrupt()).context("Can't register to SIGKILL.")?;
		async move {
			loop {
				select! {
					_ = sigterm.recv() => println!("Receive SIGTERM"),
					_ = sigint.recv() => println!("Receive SIGTERM"),
				};
				if let Err(err) = stop_tx.send(()) {
					tracing::warn!("Can't update stop watch channel because :{err}");
					return Err::<(), anyhow::Error>(anyhow::anyhow!(err));
				}
			}
		}
	});
=======
	let dot_movement = dot_movement::DotMovement::try_from_env()?;
	let config = dot_movement.try_get_config_from_json::<suzuka_config::Config>()?;
	let (executor, background_task) = SuzukaPartialNode::try_from_config(config)
		.await
		.context("Failed to create the executor")?;
>>>>>>> f4d29f2c

	//Start suzuka node process
	let (gb_jh, run_jh) = {
		let dot_movement = dot_movement::DotMovement::try_from_env()?;
		let path = dot_movement.get_path().join("config.toml");
		let config = suzuka_config::Config::try_from_toml_file(&path).unwrap_or_default();
		tracing::info!("Config loaded:{config:?}");
		let (executor, background_task) = SuzukaPartialNode::try_from_config(config)
			.await
			.context("Failed to create the executor")?;
		let gb_jh = tokio::spawn(background_task);
		let run_jh = tokio::spawn(async move { executor.run().await });
		(gb_jh, run_jh)
	};

	// Wait for a task to end.
	select! {
		_ = stop_rx.changed() => (),
		// manage Suzuka node execution return.
		res = gb_jh => {
			res??;
		},
		res = run_jh => {
			res??;
		},
	}

	Ok(())
}<|MERGE_RESOLUTION|>--- conflicted
+++ resolved
@@ -1,12 +1,14 @@
 use anyhow::Context;
+use std::process::ExitCode;
 use suzuka_full_node::{partial::SuzukaPartialNode, SuzukaFullNode};
 use tokio::select;
 use tokio::signal::unix::signal;
 use tokio::signal::unix::SignalKind;
 use tokio::sync::watch;
 
-#[tokio::main]
-async fn main() -> Result<(), anyhow::Error> {
+fn main() -> Result<ExitCode, anyhow::Error> {
+	let runtime = tokio::runtime::Builder::new_multi_thread().enable_all().build()?;
+
 	#[cfg(feature = "logging")]
 	{
 		use tracing_subscriber::EnvFilter;
@@ -18,7 +20,16 @@
 			.init();
 	}
 
-<<<<<<< HEAD
+	if let Err(err) = runtime.block_on(start_suzuka()) {
+		tracing::error!("Suzuka node main task exit with an error : {err}",);
+	}
+
+	// Terminate all runtime task.
+	runtime.shutdown_background();
+	Ok(ExitCode::SUCCESS)
+}
+
+async fn start_suzuka() -> Result<(), anyhow::Error> {
 	// start signal handler to shutdown gracefully and call all destructor
 	// on program::exit() the destrutor are not called.
 	// End the program to shutdown gracefully when a signal is received.
@@ -26,12 +37,15 @@
 	tokio::spawn({
 		let mut sigterm = signal(SignalKind::terminate()).context("Can't register to SIGTERM.")?;
 		let mut sigint = signal(SignalKind::interrupt()).context("Can't register to SIGKILL.")?;
+		let mut sigquit = signal(SignalKind::quit()).context("Can't register to SIGKILL.")?;
 		async move {
 			loop {
 				select! {
-					_ = sigterm.recv() => println!("Receive SIGTERM"),
-					_ = sigint.recv() => println!("Receive SIGTERM"),
+					_ = sigterm.recv() => (),
+					_ = sigint.recv() => (),
+					_ = sigquit.recv() => (),
 				};
+				tracing::info!("Receive Terminate Signal");
 				if let Err(err) = stop_tx.send(()) {
 					tracing::warn!("Can't update stop watch channel because :{err}");
 					return Err::<(), anyhow::Error>(anyhow::anyhow!(err));
@@ -39,20 +53,11 @@
 			}
 		}
 	});
-=======
-	let dot_movement = dot_movement::DotMovement::try_from_env()?;
-	let config = dot_movement.try_get_config_from_json::<suzuka_config::Config>()?;
-	let (executor, background_task) = SuzukaPartialNode::try_from_config(config)
-		.await
-		.context("Failed to create the executor")?;
->>>>>>> f4d29f2c
 
 	//Start suzuka node process
 	let (gb_jh, run_jh) = {
 		let dot_movement = dot_movement::DotMovement::try_from_env()?;
-		let path = dot_movement.get_path().join("config.toml");
-		let config = suzuka_config::Config::try_from_toml_file(&path).unwrap_or_default();
-		tracing::info!("Config loaded:{config:?}");
+		let config = dot_movement.try_get_config_from_json::<suzuka_config::Config>()?;
 		let (executor, background_task) = SuzukaPartialNode::try_from_config(config)
 			.await
 			.context("Failed to create the executor")?;
@@ -63,7 +68,7 @@
 
 	// Wait for a task to end.
 	select! {
-		_ = stop_rx.changed() => (),
+		_ = stop_rx.changed() =>(),
 		// manage Suzuka node execution return.
 		res = gb_jh => {
 			res??;
@@ -72,6 +77,5 @@
 			res??;
 		},
 	}
-
 	Ok(())
 }