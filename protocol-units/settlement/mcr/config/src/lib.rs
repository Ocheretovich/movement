--- conflicted
+++ resolved
@@ -23,14 +23,10 @@
 	#[serde(default = "default_mcr_contract_address")]
 	pub mcr_contract_address: String,
 	#[serde(default = "default_gas_limit")]
-<<<<<<< HEAD
-	pub gas_limit: u64,
-=======
 	pub gas_limit: u128,
 	/// Timeout for batching blocks, in milliseconds
 	#[serde(default = "default_batch_timeout")]
 	pub batch_timeout: u64,
->>>>>>> e1403743
 	#[serde(default = "default_tx_send_retries")]
 	pub tx_send_retries: u32,
 }
@@ -39,8 +35,8 @@
 	MCR_CONTRACT_ADDRESS.into()
 }
 
-const fn default_gas_limit() -> u64 {
-	DEFAULT_GAS_LIMIT
+const fn default_gas_limit() -> u128 {
+	DEFAULT_GAS_LIMIT as u128
 }
 
 const fn default_tx_send_retries() -> u32 {
@@ -58,7 +54,7 @@
 			ws_url: None,
 			signer_private_key: None,
 			mcr_contract_address: default_mcr_contract_address(),
-			gas_limit: default_gas_limit(),
+			gas_limit: default_gas_limit() as u128,
 			batch_timeout: default_batch_timeout(),
 			tx_send_retries: default_tx_send_retries(),
 		}
