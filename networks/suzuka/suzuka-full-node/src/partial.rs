use crate::SuzukaFullNode;
use m1_da_light_node_client::{
	blob_response, BatchWriteRequest, BlobWrite, LightNodeServiceClient,
	StreamReadFromHeightRequest,
};
use maptos_dof_execution::{
	v1::Executor, DynOptFinExecutor, ExecutableBlock, ExecutableTransactions, HashValue,
	SignatureVerifiedTransaction, SignedTransaction, Transaction,
};
use mcr_settlement_client::{
	eth_client::Client as McrEthSettlementClient, McrSettlementClientOperations,
};
use mcr_settlement_manager::CommitmentEventStream;
use mcr_settlement_manager::McrSettlementManager;
use mcr_settlement_manager::McrSettlementManagerOperations;
use movement_rest::MovementRest;
use movement_types::BlockCommitmentEvent;
use movement_types::{Block /*BlockCommitmentEvent*/};

use anyhow::Context;
use async_channel::{Receiver, Sender};
use sha2::Digest;
use tokio::sync::RwLock;
use tokio_stream::StreamExt;
use tracing::{debug, info};

use std::future::{self, Future};
use std::sync::Arc;
use std::time::Duration;

pub struct SuzukaPartialNode<T> {
	executor: T,
	transaction_sender: Sender<SignedTransaction>,
	pub transaction_receiver: Receiver<SignedTransaction>,
	light_node_client: Arc<RwLock<LightNodeServiceClient<tonic::transport::Channel>>>,
	settlement_manager: McrSettlementManager,
	movement_rest: MovementRest,
}

impl<T> SuzukaPartialNode<T>
where
	T: DynOptFinExecutor + Clone + Send + Sync,
{
	pub fn new<C>(
		executor: T,
		light_node_client: LightNodeServiceClient<tonic::transport::Channel>,
		settlement_client: C,
		movement_rest: MovementRest,
		config: &suzuka_config::Config,
	) -> (Self, impl Future<Output = Result<(), anyhow::Error>> + Send)
	where
		C: McrSettlementClientOperations + Send + 'static,
	{
		let (settlement_manager, commitment_events) =
			McrSettlementManager::new(settlement_client, &config.mcr);
		let (transaction_sender, transaction_receiver) = async_channel::unbounded();
		let bg_executor = executor.clone();
		(
			Self {
				executor,
				transaction_sender,
				transaction_receiver,
				light_node_client: Arc::new(RwLock::new(light_node_client)),
				settlement_manager,
				movement_rest,
			},
			read_commitment_events(commitment_events, bg_executor),
		)
	}

	fn bind_transaction_channel(&mut self) {
		self.executor.set_tx_channel(self.transaction_sender.clone());
	}

	pub fn bound<C>(
		executor: T,
		light_node_client: LightNodeServiceClient<tonic::transport::Channel>,
		settlement_client: C,
		movement_rest: MovementRest,
		config: &suzuka_config::Config,
	) -> Result<(Self, impl Future<Output = Result<(), anyhow::Error>> + Send), anyhow::Error>
	where
		C: McrSettlementClientOperations + Send + 'static,
	{
		let (mut node, background_task) =
			Self::new(executor, light_node_client, settlement_client, movement_rest, config);
		node.bind_transaction_channel();
		Ok((node, background_task))
	}

	pub async fn tick_write_transactions_to_da(&self) -> Result<(), anyhow::Error> {
		// limit the total time batching transactions
		let start_time = std::time::Instant::now();
		let end_time = start_time + std::time::Duration::from_millis(100);

		let mut transactions = Vec::new();

		while let Ok(transaction_result) =
			tokio::time::timeout(Duration::from_millis(100), self.transaction_receiver.recv()).await
		{
			match transaction_result {
				Ok(transaction) => {
					debug!("Got transaction: {:?}", transaction);

					let serialized_transaction = serde_json::to_vec(&transaction)?;
					transactions.push(BlobWrite { data: serialized_transaction });
				}
				Err(_) => {
					break;
				}
			}

			if std::time::Instant::now() > end_time {
				break;
			}
		}

		if transactions.len() > 0 {
			let client_ptr = self.light_node_client.clone();
			let mut light_node_client = client_ptr.write().await;
			light_node_client.batch_write(BatchWriteRequest { blobs: transactions }).await?;

			debug!("Wrote transactions to DA");
		}

		Ok(())
	}

	pub async fn write_transactions_to_da(&self) -> Result<(), anyhow::Error> {
		loop {
			self.tick_write_transactions_to_da().await?;
		}
	}

	// receive transactions from the transaction channel and send them to be executed
	// ! This assumes the m1 da light node is running sequencer mode
	pub async fn read_blocks_from_da(&self) -> Result<(), anyhow::Error> {
		let block_head_height = self.executor.get_block_head_height().await?;

		let mut stream = {
			let client_ptr = self.light_node_client.clone();
			let mut light_node_client = client_ptr.write().await;
			light_node_client
				.stream_read_from_height(StreamReadFromHeightRequest { height: block_head_height })
				.await?
		}
		.into_inner();

		while let Some(blob) = stream.next().await {
			debug!("Got blob: {:?}", blob);

			// get the block
			let (block_bytes, block_timestamp, block_id) = match blob?
				.blob
				.ok_or(anyhow::anyhow!("No blob in response"))?
				.blob_type
				.ok_or(anyhow::anyhow!("No blob type in response"))?
			{
				blob_response::BlobType::SequencedBlobBlock(blob) => {
					(blob.data, blob.timestamp, blob.blob_id)
				}
				_ => {
					anyhow::bail!("Invalid blob type in response")
				}
			};

			let block: Block = serde_json::from_slice(&block_bytes)?;

			debug!("Got block: {:?}", block);
			info!("Block micros timestamp: {:?}", block_timestamp);

			// get the transactions
			let mut block_transactions = Vec::new();
			let block_metadata = self
				.executor
				.build_block_metadata(HashValue::sha3_256_of(block_id.as_bytes()), block_timestamp)
				.await?;
			let block_metadata_transaction =
				SignatureVerifiedTransaction::Valid(Transaction::BlockMetadata(block_metadata));
			block_transactions.push(block_metadata_transaction);

			for transaction in block.transactions {
				let signed_transaction: SignedTransaction = serde_json::from_slice(&transaction.0)?;
				let signature_verified_transaction = SignatureVerifiedTransaction::Valid(
					Transaction::UserTransaction(signed_transaction),
				);
				block_transactions.push(signature_verified_transaction);
			}

			// form the executable transactions vec
			let block = ExecutableTransactions::Unsharded(block_transactions);

			// hash the block bytes
			let mut hasher = sha2::Sha256::new();
			hasher.update(&block_bytes);
			let slice = hasher.finalize();
			let block_hash = HashValue::from_slice(slice.as_slice())?;

			// form the executable block and execute it
			let executable_block = ExecutableBlock::new(block_hash, block);
			let block_id = executable_block.block_id;
			let commitment = self.executor.execute_block_opt(executable_block).await?;

			debug!("Executed block: {:?}", block_id);

			// todo: this needs defaults
			match self.settlement_manager.post_block_commitment(commitment).await {
				Ok(_) => {}
				Err(e) => {
					debug!("Failed to post block commitment: {:?}", e);
				}
			}
		}

		Ok(())
	}
}

pub async fn read_commitment_events<T>(
	mut stream: CommitmentEventStream,
	executor: T,
) -> anyhow::Result<()>
where
	T: DynOptFinExecutor + Send + Sync,
{
	while let Some(res) = stream.next().await {
		let event = res?;
		match event {
			BlockCommitmentEvent::Accepted(commitment) => {
				debug!("Commitment accepted: {:?}", commitment);
				executor.set_finalized_block_height(commitment.height)?;
			}
			BlockCommitmentEvent::Rejected { height, reason } => {
				debug!("Commitment rejected: {:?} {:?}", height, reason);
				// TODO: block reversion
			}
		}
<<<<<<< HEAD
	}
	Ok(())
=======
	}*/
	Ok(future::pending().await)
>>>>>>> cada0eb7
}

impl<T> SuzukaFullNode for SuzukaPartialNode<T>
where
	T: DynOptFinExecutor + Clone + Send + Sync,
{
	/// Runs the services until crash or shutdown.
	async fn run_services(&self) -> Result<(), anyhow::Error> {
		self.executor.run_service().await?;

		Ok(())
	}

	/// Runs the background tasks until crash or shutdown.
	async fn run_background_tasks(&self) -> Result<(), anyhow::Error> {
		self.executor.run_background_tasks().await?;

		Ok(())
	}

	// ! Currently this only implements opt.
	/// Runs the executor until crash or shutdown.
	async fn run_executor(&self) -> Result<(), anyhow::Error> {
		// ! todo: this is a temporary solution to rollover the genesis block, really this (a) needs to be read from the DA and (b) requires modifications to Aptos Core.
		self.executor.rollover_genesis_block().await?;
		// wait for both tasks to finish
		tokio::try_join!(self.write_transactions_to_da(), self.read_blocks_from_da())?;

		Ok(())
	}

	/// Runs the maptos rest api service until crash or shutdown.
	async fn run_movement_rest(&self) -> Result<(), anyhow::Error> {
		self.movement_rest.run_service().await?;
		Ok(())
	}
}

impl SuzukaPartialNode<Executor> {
	pub async fn try_from_config(
		config: suzuka_config::Config,
	) -> Result<(Self, impl Future<Output = Result<(), anyhow::Error>> + Send), anyhow::Error> {
		let (tx, _) = async_channel::unbounded();

		// todo: extract into getter
		let light_node_connection_hostname = match &config.m1_da_light_node.m1_da_light_node_config
		{
			m1_da_light_node_util::config::Config::Local(local) => {
				local.m1_da_light_node.m1_da_light_node_connection_hostname.clone()
			}
		};

		// todo: extract into getter
		let light_node_connection_port = match &config.m1_da_light_node.m1_da_light_node_config {
			m1_da_light_node_util::config::Config::Local(local) => {
				local.m1_da_light_node.m1_da_light_node_connection_port.clone()
			}
		};

		// todo: extract into getter
		let light_node_client = LightNodeServiceClient::connect(format!(
			"http://{}:{}",
			light_node_connection_hostname, light_node_connection_port
		))
		.await?;

		let executor = Executor::try_from_config(tx, config.execution_config.maptos_config.clone())
			.context("Failed to get executor from environment")?;
		let settlement_client =
			McrEthSettlementClient::build_with_config(config.mcr.clone()).await?;
		let movement_rest = MovementRest::try_from_env(Some(executor.executor.context.clone()))?;
		Self::bound(executor, light_node_client, settlement_client, movement_rest, &config)
	}
}<|MERGE_RESOLUTION|>--- conflicted
+++ resolved
@@ -235,13 +235,9 @@
 				// TODO: block reversion
 			}
 		}
-<<<<<<< HEAD
-	}
-	Ok(())
-=======
-	}*/
+
 	Ok(future::pending().await)
->>>>>>> cada0eb7
+
 }
 
 impl<T> SuzukaFullNode for SuzukaPartialNode<T>
