use crate::send_eth_tx::InsufficentFunds;
use crate::send_eth_tx::SendTxErrorRule;
use crate::send_eth_tx::UnderPriced;
use crate::send_eth_tx::VerifyRule;
use crate::{CommitmentStream, McrSettlementClientOperations};
<<<<<<< HEAD
=======
// use mcr_settlement_config::Config;
use movement_types::BlockCommitment;
use movement_types::{Commitment, Id};

>>>>>>> f4d29f2c
use alloy::pubsub::PubSubFrontend;
use alloy_network::Ethereum;
use alloy_network::EthereumSigner;
use alloy_primitives::Address;
use alloy_primitives::U256;
use alloy_provider::fillers::ChainIdFiller;
use alloy_provider::fillers::FillProvider;
use alloy_provider::fillers::GasFiller;
use alloy_provider::fillers::JoinFill;
use alloy_provider::fillers::NonceFiller;
use alloy_provider::fillers::SignerFiller;
use alloy_provider::Provider;
use alloy_provider::{ProviderBuilder, RootProvider};
use alloy_signer_wallet::LocalWallet;
use alloy_sol_types::sol;
use alloy_transport::BoxTransport;
use alloy_transport_ws::WsConnect;
use anyhow::Context;
use mcr_settlement_config::Config;
use movement_types::BlockCommitment;
use movement_types::{Commitment, Id};
use serde_json::Value as JsonValue;
use std::array::TryFromSliceError;
use std::fs;
use std::path::Path;
use thiserror::Error;
use tokio_stream::StreamExt;

<<<<<<< HEAD
=======
use serde::{Deserialize, Serialize};
use std::array::TryFromSliceError;

const MCR_CONTRACT_ADDRESS: &str = "0xBf7c7AE15E23B2E19C7a1e3c36e245A71500e181";
const MAX_TX_SEND_RETRIES: u32 = 10;
const DEFAULT_TX_GAS_LIMIT: u64 = 10_000_000_000;

/// Configuration of the MCR settlement client.
///
/// This structure is meant to be used in serialization.
/// Validation is done by the builder interface of the [`Client`].
#[derive(Clone, Debug, Serialize, Deserialize)]
pub struct Config {
	pub rpc_url: Option<String>,
	pub ws_url: Option<String>,
	pub signer_private_key: Option<String>,
	pub mcr_contract_address: String,
	pub gas_limit: u64,
	pub num_tx_send_retries: u32,
}

impl Default for Config {
	fn default() -> Self {
		Config {
			rpc_url: Some("http://localhost:8545".into()),
			ws_url: Some("ws://localhost:8546".into()),
			signer_private_key: Some(LocalWallet::random().to_bytes().to_string()),
			mcr_contract_address: MCR_CONTRACT_ADDRESS.into(),
			gas_limit: DEFAULT_TX_GAS_LIMIT,
			num_tx_send_retries: MAX_TX_SEND_RETRIES,
		}
	}
}

>>>>>>> f4d29f2c
#[derive(Error, Debug)]
pub enum McrEthConnectorError {
	#[error(
		"MCR Settlement Tx fail because gas estimation is to high. Estimated gas:{0} gas limit:{1}"
	)]
	GasLimitExceed(u128, u128),
	#[error("MCR Settlement Tx fail because account funds are insufficient. error:{0}")]
	InsufficientFunds(String),
	#[error("MCR Settlement Tx send fail because :{0}")]
	SendTxError(#[from] alloy_contract::Error),
	#[error("MCR Settlement Tx send fail during its execution :{0}")]
	RpcTxExecution(String),
	#[error("MCR Settlement BlockAccepted event notification error :{0}")]
	EventNotificationError(#[from] alloy_sol_types::Error),
	#[error("MCR Settlement BlockAccepted event notification stream close")]
	EventNotificationStreamClosed,
}

// Codegen from artifact.
sol!(
	#[allow(missing_docs)]
	#[sol(rpc)]
	MCR,
	"abis/MCRLegacy.json"
);

// When created, kill the pid when dropped.
// Use to kill Anvil process when Suzuka Node end.
// TODO should be removed by new config.
struct AnvilKillAtDrop {
	pid: u32,
}

impl Drop for AnvilKillAtDrop {
	fn drop(&mut self) {
		tracing::info!("Killing Anvil process");
		if let Err(err) = std::process::Command::new("kill").args(&[&self.pid.to_string()]).spawn()
		{
			tracing::info!("warn, an error occurs during Anvil process kill : {err}");
		}
	}
}

pub struct Client<P> {
	rpc_provider: P,
	ws_provider: RootProvider<PubSubFrontend>,
	signer_address: Address,
	contract_address: Address,
	send_tx_error_rules: Vec<Box<dyn VerifyRule>>,
	gas_limit: u64,
	num_tx_send_retries: u32,
	kill_anvil_process: Option<AnvilKillAtDrop>,
}

impl
	Client<
		FillProvider<
			JoinFill<
				JoinFill<
					JoinFill<JoinFill<alloy_provider::Identity, GasFiller>, NonceFiller>,
					ChainIdFiller,
				>,
				SignerFiller<EthereumSigner>,
			>,
			RootProvider<BoxTransport>,
			BoxTransport,
			Ethereum,
		>,
	>
{
	pub async fn build_with_config(config: Config) -> Result<Self, anyhow::Error> {
		let signer_private_key =
			config.signer_private_key.context("Signer private key is not set")?;
		let signer: LocalWallet = signer_private_key.parse()?;
		let signer_address = signer.address();
		let contract_address = config.mcr_contract_address.parse()?;
		let rpc_url = config.rpc_url.context("Ethereum RPC URL is not set")?;
		let ws_url = config.ws_url.context("Ethereum WebSocket URL is not set")?;
		let rpc_provider = ProviderBuilder::new()
			.with_recommended_fillers()
			.signer(EthereumSigner::from(signer))
			.on_builtin(&rpc_url)
			.await?;

		let mut client = Client::build_with_provider(
			rpc_provider,
			ws_url,
			signer_address,
			contract_address,
<<<<<<< HEAD
			config.gas_limit as u128,
			config.tx_send_retries,
=======
			config.gas_limit,
			config.num_tx_send_retries,
>>>>>>> f4d29f2c
		)
		.await?;
		if let Some(pid) = config.anvil_process_pid {
			client.kill_anvil_process = Some(AnvilKillAtDrop { pid })
		}
		Ok(client)
	}
}

impl<P> Client<P> {
	async fn build_with_provider<S>(
		rpc_provider: P,
		ws_url: S,
		signer_address: Address,
		contract_address: Address,
		gas_limit: u64,
		num_tx_send_retries: u32,
	) -> Result<Self, anyhow::Error>
	where
		P: Provider + Clone,
		S: Into<String>,
	{
		let ws = WsConnect::new(ws_url);

		let ws_provider = ProviderBuilder::new().on_ws(ws).await?;

		let rule1: Box<dyn VerifyRule> = Box::new(SendTxErrorRule::<UnderPriced>::new());
		let rule2: Box<dyn VerifyRule> = Box::new(SendTxErrorRule::<InsufficentFunds>::new());
		let send_tx_error_rules = vec![rule1, rule2];

		Ok(Client {
			rpc_provider,
			ws_provider,
			signer_address,
			contract_address,
			send_tx_error_rules,
			gas_limit,
			num_tx_send_retries,
			kill_anvil_process: None,
		})
	}
}

#[async_trait::async_trait]
impl<P> McrSettlementClientOperations for Client<P>
where
	P: Provider + Clone,
{
	async fn post_block_commitment(
		&self,
		block_commitment: BlockCommitment,
	) -> Result<(), anyhow::Error> {
		let contract = MCR::new(self.contract_address, &self.rpc_provider);

		let eth_block_commitment = MCR::BlockCommitment {
			// currently, to simplify the api, we'll say 0 is uncommitted all other numbers are legitimate heights
			height: U256::from(block_commitment.height),
			commitment: alloy_primitives::FixedBytes(block_commitment.commitment.0),
			blockId: alloy_primitives::FixedBytes(block_commitment.block_id.0),
		};

		let call_builder = contract.submitBlockCommitment(eth_block_commitment);

		crate::send_eth_tx::send_tx(
			call_builder,
			&self.send_tx_error_rules,
			self.num_tx_send_retries,
			self.gas_limit as u128,
		)
		.await
	}

	async fn post_block_commitment_batch(
		&self,
		block_commitments: Vec<BlockCommitment>,
	) -> Result<(), anyhow::Error> {
		let contract = MCR::new(self.contract_address, &self.rpc_provider);

		let eth_block_commitment: Vec<_> = block_commitments
			.into_iter()
			.map(|block_commitment| {
				Ok(MCR::BlockCommitment {
					// currently, to simplify the api, we'll say 0 is uncommitted all other numbers are legitimate heights
					height: U256::from(block_commitment.height),
					commitment: alloy_primitives::FixedBytes(block_commitment.commitment.0),
					blockId: alloy_primitives::FixedBytes(block_commitment.block_id.0),
				})
			})
			.collect::<Result<Vec<_>, TryFromSliceError>>()?;

		let call_builder = contract.submitBatchBlockCommitment(eth_block_commitment);

		crate::send_eth_tx::send_tx(
			call_builder,
			&self.send_tx_error_rules,
			self.num_tx_send_retries,
			self.gas_limit as u128,
		)
		.await
	}

	async fn stream_block_commitments(&self) -> Result<CommitmentStream, anyhow::Error> {
		//register to contract BlockCommitmentSubmitted event

		let contract = MCR::new(self.contract_address, &self.ws_provider);
		let event_filter = contract.BlockAccepted_filter().watch().await?;

		let stream = event_filter.into_stream().map(|event| {
			event
				.and_then(|(commitment, _)| {
					let height = commitment.height.try_into().map_err(
						|err: alloy::primitives::ruint::FromUintError<u64>| {
							alloy_sol_types::Error::Other(err.to_string().into())
						},
					)?;
					Ok(BlockCommitment {
						height,
						block_id: Id(commitment.blockHash.0),
						commitment: Commitment(commitment.stateCommitment.0),
					})
				})
				.map_err(|err| McrEthConnectorError::EventNotificationError(err).into())
		});
		Ok(Box::pin(stream) as CommitmentStream)
	}

	async fn get_commitment_at_height(
		&self,
		height: u64,
	) -> Result<Option<BlockCommitment>, anyhow::Error> {
		let contract = MCR::new(self.contract_address, &self.ws_provider);
		let MCR::getValidatorCommitmentAtBlockHeightReturn { _0: commitment } = contract
			.getValidatorCommitmentAtBlockHeight(U256::from(height), self.signer_address)
			.call()
			.await?;
		let return_height: u64 = commitment.height.try_into()?;
		// Commitment with height 0 mean not found
		Ok((return_height != 0).then_some(BlockCommitment {
			height: commitment.height.try_into()?,
			block_id: Id(commitment.blockId.into()),
			commitment: Commitment(commitment.commitment.into()),
		}))
	}

	async fn get_max_tolerable_block_height(&self) -> Result<u64, anyhow::Error> {
		let contract = MCR::new(self.contract_address, &self.ws_provider);
		let MCR::getMaxTolerableBlockHeightReturn { _0: block_height } =
			contract.getMaxTolerableBlockHeight().call().await?;
		let return_height: u64 = block_height.try_into()?;
		Ok(return_height)
	}
}

pub struct AnvilAddressEntry {
	pub address: String,
	pub private_key: String,
}

/// Read the Anvil config file keys and return all address/private key.
pub fn read_anvil_json_file_addresses<P: AsRef<Path>>(
	anvil_conf_path: P,
) -> Result<Vec<AnvilAddressEntry>, anyhow::Error> {
	let file_content = fs::read_to_string(anvil_conf_path)?;

	let json_value: JsonValue = serde_json::from_str(&file_content)?;

	// Extract the available_accounts and private_keys fields
	let available_accounts_iter = json_value["available_accounts"]
		.as_array()
		.expect("available_accounts should be an array")
		.iter()
		.map(|v| {
			let s = v.as_str().expect("available_accounts elements should be strings");
			s.to_owned()
		});

	let private_keys_iter = json_value["private_keys"]
		.as_array()
		.expect("private_keys should be an array")
		.iter()
		.map(|v| {
			let s = v.as_str().expect("private_keys elements should be strings");
			s.to_owned()
		});

	let res = available_accounts_iter
		.zip(private_keys_iter)
		.map(|(address, private_key)| AnvilAddressEntry { address, private_key })
		.collect::<Vec<_>>();
	Ok(res)
}

#[cfg(test)]
#[cfg(feature = "integration-tests")]
mod tests {
	use super::*;
	use alloy_primitives::Bytes;
	use alloy_provider::ProviderBuilder;
	use alloy_rpc_types::TransactionRequest;
	use alloy_signer_wallet::LocalWallet;
	use alloy_transport::Transport;

	use movement_types::Commitment;

	use anyhow::Context;
	use std::env;
	use std::fs;

	// Define 2 validators (signer1 and signer2) with each a little more than 50% of stake.
	// After genesis ceremony, 2 validator send the commitment for height 1.
	// Validator2 send a commitment for height 2 to trigger next epoch and fire event.
	// Wait the commitment accepted event.
	#[tokio::test]
	async fn test_send_commitment() -> Result<(), anyhow::Error> {
		//Activate to debug the test.
		// use tracing_subscriber::EnvFilter;

		// tracing_subscriber::fmt()
		// 	.with_env_filter(
		// 		EnvFilter::try_from_default_env().unwrap_or_else(|_| EnvFilter::new("info")),
		// 	)
		// 	.init();

		// Inititalize Test variables
		let rpc_port = env::var("MCR_ANVIL_PORT").unwrap();
		let rpc_url = format!("http://localhost:{rpc_port}");
		let ws_url = format!("ws://localhost:{rpc_port}");

		let anvil_conf_file = env::var("ANVIL_JSON_PATH").context(
			"ANVIL_JSON_PATH env var is not defined. It should point to the anvil json file",
		)?;
		let anvil_addresses = crate::eth::utils::read_anvil_json_file_addresses(&anvil_conf_file)?;

		//Do SC ceremony init stake calls.
		do_genesis_ceremonial(&anvil_addresses, &rpc_url).await?;

		let mcr_address = read_mcr_sc_adress()?;
		//Define Signers. Ceremony define 2 signers with half stake each.
		let signer1: LocalWallet = anvil_addresses[1].private_key.parse()?;
		let signer1_addr = signer1.address();

		let config = Config {
			mcr_contract_address: mcr_address.to_string(),
			rpc_url: Some(rpc_url),
			ws_url: Some(ws_url),
			..Default::default()
		};

		//Build client 1 and send first commitment.
		let config1 =
			Config { signer_private_key: Some(signer1_addr.to_string()), ..config.clone() };
		let client1 = Client::build_with_config(config1).await.unwrap();

		let mut client1_stream = client1.stream_block_commitments().await.unwrap();

		//client post a new commitment
		let commitment =
			BlockCommitment { height: 1, block_id: Id([2; 32]), commitment: Commitment([3; 32]) };

		let res = client1.post_block_commitment(commitment.clone()).await;
		assert!(res.is_ok());

		//no notification quorum is not reach
		let res =
			tokio::time::timeout(tokio::time::Duration::from_secs(5), client1_stream.next()).await;
		assert!(res.is_err());

		//Build client 2 and send the second commitment.
		let config2 = Config {
			signer_private_key: Some(anvil_addresses[2].private_key.clone()),
			..config.clone()
		};
		let client2 = Client::build_with_config(config2).await.unwrap();

		let mut client2_stream = client2.stream_block_commitments().await.unwrap();

		//client post a new commitment
		let res = client2.post_block_commitment(commitment).await;
		assert!(res.is_ok());

		// now we move to block 2 and make some commitment just to trigger the epochRollover
		let commitment2 =
			BlockCommitment { height: 2, block_id: Id([4; 32]), commitment: Commitment([5; 32]) };

		let res = client2.post_block_commitment(commitment2.clone()).await;
		assert!(res.is_ok());

		//validate that the accept commitment stream get the event.
		let event =
			tokio::time::timeout(tokio::time::Duration::from_secs(5), client1_stream.next())
				.await
				.unwrap()
				.unwrap()
				.unwrap();
		assert_eq!(event.commitment.0[0], 3);
		assert_eq!(event.block_id.0[0], 2);
		let event =
			tokio::time::timeout(tokio::time::Duration::from_secs(5), client2_stream.next())
				.await
				.unwrap()
				.unwrap()
				.unwrap();
		assert_eq!(event.commitment.0[0], 3);
		assert_eq!(event.block_id.0[0], 2);

		//test post batch commitment
		// post the complementary batch on height 2 and one on height 3
		let commitment3 =
			BlockCommitment { height: 3, block_id: Id([6; 32]), commitment: Commitment([7; 32]) };
		let res = client1.post_block_commitment_batch(vec![commitment2, commitment3]).await;
		assert!(res.is_ok());
		//validate that the accept commitment stream get the event.
		let event =
			tokio::time::timeout(tokio::time::Duration::from_secs(5), client1_stream.next())
				.await
				.unwrap()
				.unwrap()
				.unwrap();
		assert_eq!(event.commitment.0[0], 5);
		assert_eq!(event.block_id.0[0], 4);
		let event =
			tokio::time::timeout(tokio::time::Duration::from_secs(5), client2_stream.next())
				.await
				.unwrap()
				.unwrap()
				.unwrap();
		assert_eq!(event.commitment.0[0], 5);
		assert_eq!(event.block_id.0[0], 4);

		//test get_commitment_at_height
		let commitment = client1.get_commitment_at_height(1).await?;
		assert!(commitment.is_some());
		let commitment = commitment.unwrap();
		assert_eq!(commitment.commitment.0[0], 3);
		assert_eq!(commitment.block_id.0[0], 2);
		let commitment = client1.get_commitment_at_height(10).await?;
		assert_eq!(commitment, None);

		Ok(())
	}

	fn read_mcr_sc_adress() -> Result<Address, anyhow::Error> {
		let file_path = env::var("MCR_SC_ADDRESS_FILE")?;
		let addr_str = fs::read_to_string(file_path)?;
		let addr: Address = addr_str.trim().parse()?;
		Ok(addr)
	}

	// Do the Genesis ceremony in Rust because if node by forge script,
	// it's never done from Rust call.
	async fn do_genesis_ceremonial(
		anvil_addresses: &[AnvilAddressEntry],
		rpc_url: &str,
	) -> Result<(), anyhow::Error> {
		let mcr_address = read_mcr_sc_adress()?;
		//Define Signer. Signer1 is the MCRSettelement client
		let signer1: LocalWallet = anvil_addresses[1].private_key.parse()?;
		let signer1_addr: Address = anvil_addresses[1].address.parse()?;
		let signer1_rpc_provider = ProviderBuilder::new()
			.with_recommended_fillers()
			.signer(EthereumSigner::from(signer1))
			.on_http(rpc_url.parse()?);
		let signer1_contract = MCR::new(mcr_address, &signer1_rpc_provider);

		stake_genesis(
			&signer1_rpc_provider,
			&signer1_contract,
			mcr_address,
			signer1_addr,
			55_000_000_000_000_000_000,
		)
		.await?;

		let signer2: LocalWallet = anvil_addresses[2].private_key.parse()?;
		let signer2_addr: Address = anvil_addresses[2].address.parse()?;
		let signer2_rpc_provider = ProviderBuilder::new()
			.with_recommended_fillers()
			.signer(EthereumSigner::from(signer2))
			.on_http(rpc_url.parse()?);
		let signer2_contract = MCR::new(mcr_address, &signer2_rpc_provider);

		//init staking
		// Build a transaction to set the values.
		stake_genesis(
			&signer2_rpc_provider,
			&signer2_contract,
			mcr_address,
			signer2_addr,
			54_000_000_000_000_000_000,
		)
		.await?;

		let MCR::hasGenesisCeremonyEndedReturn { _0: has_genesis_ceremony_ended } =
			signer2_contract.hasGenesisCeremonyEnded().call().await?;
		let ceremony: bool = has_genesis_ceremony_ended.try_into().unwrap();
		assert!(ceremony);
		Ok(())
	}

	async fn stake_genesis<P: Provider<T, Ethereum>, T: Transport + Clone>(
		provider: &P,
		contract: &MCR::MCRInstance<T, &P, Ethereum>,
		contract_address: Address,
		signer: Address,
		amount: u64,
	) -> Result<(), anyhow::Error> {
		let stake_genesis_call = contract.stakeGenesis();
		let calldata = stake_genesis_call.calldata().to_owned();
		send_tx(provider, calldata, contract_address, signer, amount).await
	}

	async fn send_tx<P: Provider<T, Ethereum>, T: Transport + Clone>(
		provider: &P,
		call_data: Bytes,
		contract_address: Address,
		signer: Address,
		amount: u64,
	) -> Result<(), anyhow::Error> {
		let eip1559_fees = provider.estimate_eip1559_fees(None).await?;
		let tx = TransactionRequest::default()
			.from(signer)
			.to(contract_address)
			.value(U256::from(amount))
			.input(call_data.into())
			.max_fee_per_gas(eip1559_fees.max_fee_per_gas)
			.max_priority_fee_per_gas(eip1559_fees.max_priority_fee_per_gas);

		provider.send_transaction(tx).await?.get_receipt().await?;
		Ok(())
	}
}<|MERGE_RESOLUTION|>--- conflicted
+++ resolved
@@ -3,13 +3,6 @@
 use crate::send_eth_tx::UnderPriced;
 use crate::send_eth_tx::VerifyRule;
 use crate::{CommitmentStream, McrSettlementClientOperations};
-<<<<<<< HEAD
-=======
-// use mcr_settlement_config::Config;
-use movement_types::BlockCommitment;
-use movement_types::{Commitment, Id};
-
->>>>>>> f4d29f2c
 use alloy::pubsub::PubSubFrontend;
 use alloy_network::Ethereum;
 use alloy_network::EthereumSigner;
@@ -38,43 +31,6 @@
 use thiserror::Error;
 use tokio_stream::StreamExt;
 
-<<<<<<< HEAD
-=======
-use serde::{Deserialize, Serialize};
-use std::array::TryFromSliceError;
-
-const MCR_CONTRACT_ADDRESS: &str = "0xBf7c7AE15E23B2E19C7a1e3c36e245A71500e181";
-const MAX_TX_SEND_RETRIES: u32 = 10;
-const DEFAULT_TX_GAS_LIMIT: u64 = 10_000_000_000;
-
-/// Configuration of the MCR settlement client.
-///
-/// This structure is meant to be used in serialization.
-/// Validation is done by the builder interface of the [`Client`].
-#[derive(Clone, Debug, Serialize, Deserialize)]
-pub struct Config {
-	pub rpc_url: Option<String>,
-	pub ws_url: Option<String>,
-	pub signer_private_key: Option<String>,
-	pub mcr_contract_address: String,
-	pub gas_limit: u64,
-	pub num_tx_send_retries: u32,
-}
-
-impl Default for Config {
-	fn default() -> Self {
-		Config {
-			rpc_url: Some("http://localhost:8545".into()),
-			ws_url: Some("ws://localhost:8546".into()),
-			signer_private_key: Some(LocalWallet::random().to_bytes().to_string()),
-			mcr_contract_address: MCR_CONTRACT_ADDRESS.into(),
-			gas_limit: DEFAULT_TX_GAS_LIMIT,
-			num_tx_send_retries: MAX_TX_SEND_RETRIES,
-		}
-	}
-}
-
->>>>>>> f4d29f2c
 #[derive(Error, Debug)]
 pub enum McrEthConnectorError {
 	#[error(
@@ -110,7 +66,7 @@
 
 impl Drop for AnvilKillAtDrop {
 	fn drop(&mut self) {
-		tracing::info!("Killing Anvil process");
+		tracing::info!("Killing Anvil process pid:{}", self.pid);
 		if let Err(err) = std::process::Command::new("kill").args(&[&self.pid.to_string()]).spawn()
 		{
 			tracing::info!("warn, an error occurs during Anvil process kill : {err}");
@@ -164,13 +120,8 @@
 			ws_url,
 			signer_address,
 			contract_address,
-<<<<<<< HEAD
-			config.gas_limit as u128,
+			config.gas_limit,
 			config.tx_send_retries,
-=======
-			config.gas_limit,
-			config.num_tx_send_retries,
->>>>>>> f4d29f2c
 		)
 		.await?;
 		if let Some(pid) = config.anvil_process_pid {
