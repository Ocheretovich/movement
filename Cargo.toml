--- conflicted
+++ resolved
@@ -12,12 +12,6 @@
     "protocol-units/mempool/*",
     "protocol-units/settlement/mcr/client",
     "protocol-units/settlement/mcr/manager",
-<<<<<<< HEAD
-
-    "protocol-units/maptos-rest",
-
-=======
->>>>>>> de33b839
     "util/*",
     "util/buildtime/buildtime-helpers",
     "util/buildtime/buildtime-macros",
@@ -40,25 +34,8 @@
 rust-version = "1.75"
 
 [workspace.dependencies]
-<<<<<<< HEAD
-# internal
-## execution/aptos
-maptos-opt-executor = { path = "protocol-units/execution/maptos/opt-executor" }
-maptos-execution-util = { path = "protocol-units/execution/maptos/util" }
-## execution/monza
-monza-fin-executor = { path = "protocol-units/execution/monza/fin-executor" }
-monza-executor = { path = "protocol-units/execution/monza/executor" }
-## execution/suzuka
-suzuka-fin-executor = { path = "protocol-units/execution/suzuka/fin-executor" }
-suzuka-executor = { path = "protocol-units/execution/suzuka/executor" }
-maptos-rest = { path = "protocol-units/maptos-rest" }
-
-## types
-movement-types = { path = "util/movement-types" }
-=======
 
 # Internal
->>>>>>> de33b839
 ## buildtime
 buildtime = { path = "util/buildtime" }
 buildtime-helpers = { path = "util/buildtime/buildtime-helpers" }
@@ -82,133 +59,18 @@
 move-rocks = { path = "protocol-units/mempool/move-rocks" }
 ## sequencing
 memseq = { path = "protocol-units/sequencing/memseq" }
-<<<<<<< HEAD
-# random
-rand = "0.7.3"
-
-anyhow = "1.0"
-# To try (experimental) std support, add `features = [ "std" ]` to risc0-zkvm
-risc0-zkvm = { version = "0.21", features = ["std", "getrandom"] }
-tracing-subscriber = { version = "0.3", features = ["env-filter"] }
-=======
 sequencing-util = { path = "protocol-units/sequencing/util" }
 ## settlement
 mcr-settlement-client = { path = "protocol-units/settlement/mcr/client" }
 mcr-settlement-manager = { path = "protocol-units/settlement/mcr/manager" }
 ## types
 movement-types = { path = "util/movement-types" }
->>>>>>> de33b839
 
 # Serialization and Deserialization
 borsh = { version = "0.10" } # todo: internalize jmt and bump
 serde = "1.0"
 serde_json = "1.0"
 
-<<<<<<< HEAD
-auto_impl = "1.2.0"
-chrono = "0.4.37"
-serde_with = "3.7.0"
-derivative = "2.2.0"
-derive_more = { version = "0.99.11", default-features = false }
-bytes = { version = "1.2.1", default-features = false }
-clap = { version = "4.4.10", features = ["derive"] }
-log = "0.4.21"
-hex = { version = "0.4.3", default-features = false, features = [
-    "alloc",
-    "serde",
-] }
-async-trait = "0.1.71"
-tracing = "0.1.40"
-tokio = { version = "1.35.1", features = ["full"] }
-tokio-stream = "0.1.15"
-async-stream = "0.3.0"
-tempfile = "3.5"
-fail = "0.5.1"
-jsonrpsee = { version = "0.20.1", features = ["jsonrpsee-types"] }
-proptest = { version = "1.3.1", default-features = false, features = ["alloc"] }
-poem = { version = "=1.3.59", features = ["anyhow", "rustls", "test"] }
-poem-openapi = { version = "=2.0.11", features = ["swagger-ui", "url"] }
-schemars = { version = "0.8.16", features = ["derive"] }
-thiserror = "1.0.50"
-x25519-dalek = "1.0.1"
-rand_core = "0.5.1"
-zstd-sys = "2.0.9"
-async-channel = "2.2.1"
-sha2 = "0.10.8"
-once_cell = "1.8.0"
-url = "2.2.2"
-dirs = "3.0.2"
-reqwest = "0.12.4"
-
-# storage
-rocksdb = { version = "0.21.0", features = [
-    "snappy",
-    "lz4",
-    "zstd",
-    "zlib",
-    "multi-threaded-cf",
-], default-features = false }
-
-# cryptography
-jmt = "0.9.0"
-trie-db = "0.28.0"
-
-# for jmt
-digest = "0.10"
-hashbrown = "0.14.3"
-itertools = { version = "0.12.1", default-features = false }
-mirai-annotations = "1.10.1"
-num-derive = "0.4.2"
-num-traits = "0.2.14"
-parking_lot = { version = "0.12.1" }
-blake3 = { version = "1.4.0", features = ["traits-preview"] }
-ics23 = { version = "0.11.0" }
-
-proptest-derive = "0.4"
-
-# internal
-# tentacles = { path = "protocol-units/cryptography/tentacles" }
-move-vm-integration-test-helpers = { path = "test-helpers/move-vm-integration-test-helpers" }
-move-vm-ext = { path = "types/move-vm-ext" }
-
-
-risc0-build = "0.20"
-
-# tonic
-tonic = "0.11"
-tonic-reflection = "0.11"
-tonic-web = "0.11"
-tonic-build = { version = "0.11", features = ["prost"] }
-prost = "0.12"
-
-# marcos
-quote = "1.0"
-syn = "2.0"
-
-# format
-toml = "0.8"
-
-# eth and alloy 
-ethereum-types = "0.14.1"
-ethers = "=2.0.10"
-ethers-core = { version = "=2.0.10", default-features = false }
-ethers-contract = "=2.0.10"
-ethers-providers = { version = "=2.0.10", default-features = false }
-ethers-signers = { version = "=2.0.10", default-features = false }
-ethers-middleware = { version = "=2.0.10", default-features = false }
-alloy_provider = { git = "https://github.com/alloy-rs/alloy.git", package = "alloy-provider", features = [
-    "ws",
-] }
-alloy_network = { git = "https://github.com/alloy-rs/alloy.git", package = "alloy-network" }
-alloy_signer_wallet = { git = "https://github.com/alloy-rs/alloy.git", package = "alloy-signer-wallet" }
-alloy-primitives = { version = "0.7.2", default-features = false }
-
-# Aptos dependencies
-# We use a forked version so that we can override dependency versions. This is required
-# to be avoid depenedency conflicts with other Sovereign Labs crates.
-aptos-vm = { git = "https://github.com/movementlabsxyz/aptos-core", rev = "e9b42128f8ed51e90d06beec72d32797693ab66c" }
-aptos-sdk = { git = "https://github.com/movementlabsxyz/aptos-core", rev = "e9b42128f8ed51e90d06beec72d32797693ab66c" }
-=======
 
 # External Dependencies
 ## Aptos dependencies
@@ -220,7 +82,6 @@
 aptos-block-executor = { git = "https://github.com/movementlabsxyz/aptos-core.git", rev = "e9b42128f8ed51e90d06beec72d32797693ab66c" }
 aptos-cached-packages = { git = "https://github.com/movementlabsxyz/aptos-core", rev = "e9b42128f8ed51e90d06beec72d32797693ab66c" }
 aptos-config = { git = "https://github.com/movementlabsxyz/aptos-core", rev = "e9b42128f8ed51e90d06beec72d32797693ab66c" }
->>>>>>> de33b839
 aptos-consensus-types = { git = "https://github.com/movementlabsxyz/aptos-core", rev = "e9b42128f8ed51e90d06beec72d32797693ab66c" }
 aptos-crypto = { git = "https://github.com/movementlabsxyz/aptos-core", rev = "e9b42128f8ed51e90d06beec72d32797693ab66c", features = [
     "cloneable-private-keys",
