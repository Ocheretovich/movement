[package]
name = "mcr-settlement-client"
version = { workspace = true }
edition = { workspace = true }
license = { workspace = true }
authors = { workspace = true }
repository = { workspace = true }
homepage = { workspace = true }
publish = { workspace = true }
rust-version = { workspace = true }

# See more keys and their definitions at https://doc.rust-lang.org/cargo/reference/manifest.html

[dependencies]
<<<<<<< HEAD
#move to workspace when impl is done.
alloy = { workspace = true }
alloy-primitives = { workspace = true  }
alloy_provider = { workspace = true }
alloy-sol-types = { workspace = true  }
alloy_network = { workspace = true }
alloy_transport = { workspace = true }
alloy_transport_http = { workspace = true }
alloy_contract = { workspace = true }
alloy_signer_wallet = { workspace = true }
alloy_rpc_types = { workspace = true }
alloy_transport_ws = { workspace = true }

thiserror = "1.0.60"
=======
mcr-settlement-config = { workspace = true }

alloy = { workspace = true }
alloy-contract = { workspace = true }
alloy-network = { workspace = true }
alloy-primitives = { workspace = true }
alloy-provider = { workspace = true }
alloy-signer-wallet = { workspace = true }
alloy-sol-types = { workspace = true }
alloy-transport = { workspace = true }
alloy-transport-ws = { workspace = true }
>>>>>>> 23a7cf82

anyhow = { workspace = true }
async-stream = { workspace = true }
async-trait = { workspace = true }
movement-types = { workspace = true }
thiserror = { workspace = true }
tokio = { workspace = true }
tokio-stream = { workspace = true }
tracing = { workspace = true }
tracing-subscriber = { workspace = true }

[dev-dependencies]
alloy-rpc-types = { workspace = true }
futures = { workspace = true }
serde_json = { workspace = true }

[features]
default = ["eth"]
integration-tests = ["eth"]
eth = []
mock = []

[lints]
workspace = true<|MERGE_RESOLUTION|>--- conflicted
+++ resolved
@@ -12,22 +12,6 @@
 # See more keys and their definitions at https://doc.rust-lang.org/cargo/reference/manifest.html
 
 [dependencies]
-<<<<<<< HEAD
-#move to workspace when impl is done.
-alloy = { workspace = true }
-alloy-primitives = { workspace = true  }
-alloy_provider = { workspace = true }
-alloy-sol-types = { workspace = true  }
-alloy_network = { workspace = true }
-alloy_transport = { workspace = true }
-alloy_transport_http = { workspace = true }
-alloy_contract = { workspace = true }
-alloy_signer_wallet = { workspace = true }
-alloy_rpc_types = { workspace = true }
-alloy_transport_ws = { workspace = true }
-
-thiserror = "1.0.60"
-=======
 mcr-settlement-config = { workspace = true }
 
 alloy = { workspace = true }
@@ -39,7 +23,6 @@
 alloy-sol-types = { workspace = true }
 alloy-transport = { workspace = true }
 alloy-transport-ws = { workspace = true }
->>>>>>> 23a7cf82
 
 anyhow = { workspace = true }
 async-stream = { workspace = true }
