pragma solidity ^0.8.13;

import "forge-std/Script.sol";
<<<<<<< HEAD
import {MCR} from "../src/MCR.sol";
import {ProxyAdmin} from "@openzeppelin/contracts/proxy/transparent/ProxyAdmin.sol";
import {TransparentUpgradeableProxy} from "@openzeppelin/contracts/proxy/transparent/TransparentUpgradeableProxy.sol";
import {TimelockController} from "@openzeppelin/contracts/governance/TimelockController.sol";

function string2Address(bytes memory str) returns (address addr) {
    bytes32 data = keccak256(str);
        assembly {
        mstore(0, data)
        addr := mload(0)
    }
    
}
=======
import "../src/settlement/MCR.sol";
>>>>>>> de33b839

contract DeployMCR is Script {

    TransparentUpgradeableProxy public mcrProxy;
    ProxyAdmin public admin;
    TimelockController public timelock;
    string public signature = "initialize(uint256,uint256,uint256,uint256,uint256)";


    function run() external {
        uint256 minDelay = 1 days;
        address[] memory proposers = new address[](5);
        address[] memory executors = new address[](1);

        proposers[0] = address(string2Address("Andy"));
        proposers[1] = address(string2Address("Bob"));
        proposers[2] = address(string2Address("Charlie"));
        proposers[3] = address(string2Address("David"));
        proposers[4] = address(string2Address("Eve"));

        executors[0] = address(string2Address("MultisigAddress"));

        address adminAddress = address(0);

        vm.startBroadcast();
        
        MCR mcrImplementation = new MCR();

<<<<<<< HEAD
        admin = new ProxyAdmin(address(this));
        mcrProxy = new TransparentUpgradeableProxy(address(mcrImplementation), address(admin), abi.encodeWithSignature(signature,
            5, 
=======
        MCR mcr = new MCR(
            5,
>>>>>>> de33b839
            128,
            100 ether, // should accumulate 100 ether
            100 ether, // each genesis validator can stake up to 100 ether
            0
        ));

        timelock = new TimelockController(minDelay, proposers, executors, adminAddress);
        admin.transferOwnership(address(timelock));

        MCR mcrImplementation2 = new MCR();
        vm.stopBroadcast();
        // deploy a new implementation of MCR and schedule an upgrade
        vm.startBroadcast(vm.envUint("ANDY_PRIVATE_KEY"));
        address to = address(mcrProxy);
        uint256 value = 0; // not sure
        bytes memory payload = abi.encodeWithSignature("upgradeTo(address)", address(mcrImplementation2));
        bytes32 predecessor = bytes32(0); // not sure
        bytes32 salt = bytes32(0); // not sure
        uint256 delay = 1 days + 1;

<<<<<<< HEAD
        timelock.schedule(to, value, payload, predecessor, salt, delay);
        vm.stopBroadcast();

        // multisig would be able to execute the upgrade after the delay
        // time.lock.execute(to, value, payload, predecessor, salt);
        // gnosis safe has a UI for this
=======
        // Comment because the Genesis ceremony works (Assert ok)
        // But in Rust Genesis is not done.
        // address payable signer1 = payable(vm.addr(1));
        // vm.deal(signer1, 100 ether);
        // address payable signer2 = payable(vm.addr(2));
        // vm.deal(signer2, 100 ether);
        // address payable signer3 = payable(vm.addr(3));
        // vm.deal(signer3, 100 ether);

        // // have them participate in the genesis ceremony
        // vm.prank(signer1);
        // mcr.stakeGenesis{value : 34 ether}();
        // vm.prank(signer2);
        // mcr.stakeGenesis{value : 33 ether}();
        // vm.prank(signer3);
        // mcr.stakeGenesis{value : 33 ether}();
        // assert(mcr.hasGenesisCeremonyEnded() == true);
>>>>>>> de33b839
    }
}<|MERGE_RESOLUTION|>--- conflicted
+++ resolved
@@ -1,8 +1,7 @@
 pragma solidity ^0.8.13;
 
 import "forge-std/Script.sol";
-<<<<<<< HEAD
-import {MCR} from "../src/MCR.sol";
+import {MCR} from "../src/settlement/MCR.sol";
 import {ProxyAdmin} from "@openzeppelin/contracts/proxy/transparent/ProxyAdmin.sol";
 import {TransparentUpgradeableProxy} from "@openzeppelin/contracts/proxy/transparent/TransparentUpgradeableProxy.sol";
 import {TimelockController} from "@openzeppelin/contracts/governance/TimelockController.sol";
@@ -15,9 +14,6 @@
     }
     
 }
-=======
-import "../src/settlement/MCR.sol";
->>>>>>> de33b839
 
 contract DeployMCR is Script {
 
@@ -46,14 +42,9 @@
         
         MCR mcrImplementation = new MCR();
 
-<<<<<<< HEAD
         admin = new ProxyAdmin(address(this));
         mcrProxy = new TransparentUpgradeableProxy(address(mcrImplementation), address(admin), abi.encodeWithSignature(signature,
             5, 
-=======
-        MCR mcr = new MCR(
-            5,
->>>>>>> de33b839
             128,
             100 ether, // should accumulate 100 ether
             100 ether, // each genesis validator can stake up to 100 ether
@@ -74,31 +65,11 @@
         bytes32 salt = bytes32(0); // not sure
         uint256 delay = 1 days + 1;
 
-<<<<<<< HEAD
         timelock.schedule(to, value, payload, predecessor, salt, delay);
         vm.stopBroadcast();
 
         // multisig would be able to execute the upgrade after the delay
         // time.lock.execute(to, value, payload, predecessor, salt);
         // gnosis safe has a UI for this
-=======
-        // Comment because the Genesis ceremony works (Assert ok)
-        // But in Rust Genesis is not done.
-        // address payable signer1 = payable(vm.addr(1));
-        // vm.deal(signer1, 100 ether);
-        // address payable signer2 = payable(vm.addr(2));
-        // vm.deal(signer2, 100 ether);
-        // address payable signer3 = payable(vm.addr(3));
-        // vm.deal(signer3, 100 ether);
-
-        // // have them participate in the genesis ceremony
-        // vm.prank(signer1);
-        // mcr.stakeGenesis{value : 34 ether}();
-        // vm.prank(signer2);
-        // mcr.stakeGenesis{value : 33 ether}();
-        // vm.prank(signer3);
-        // mcr.stakeGenesis{value : 33 ether}();
-        // assert(mcr.hasGenesisCeremonyEnded() == true);
->>>>>>> de33b839
     }
 }