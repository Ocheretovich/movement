--- conflicted
+++ resolved
@@ -5,12 +5,7 @@
 
 #[derive(Debug, Clone, Default)]
 pub struct Local {
-<<<<<<< HEAD
-	pub mcr_settlement_strategy: mcr_settlement_setup::Setup,
-=======
-	// this is just for the current version without settlement because this field is never read.
-	pub mcr_settlement_strategy: mcr_settlement_setup::Local,
->>>>>>> 72cbb6cb
+	mcr_settlement_strategy: mcr_settlement_setup::Setup
 }
 
 impl Local {
