--- conflicted
+++ resolved
@@ -56,7 +56,7 @@
 sequencing-util = { path = "protocol-units/sequencing/util" }
 memseq = { path = "protocol-units/sequencing/memseq" }
 # random
-rand = "0.8.4"
+rand = "0.7.3"
 
 anyhow = "1.0"
 # To try (experimental) std support, add `features = [ "std" ]` to risc0-zkvm
@@ -69,10 +69,41 @@
 serde_json = "1.0"
 
 
-tempfile = "3.2.0"
-
-# runtime
-tokio = { version = "1.36.0", features = ["fs", "rt-multi-thread"] }
+auto_impl = "1.2.0"
+chrono = "0.4.37"
+serde_with = "3.7.0"
+derivative = "2.2.0"
+derive_more = { version = "0.99.11", default-features = false }
+bytes = { version = "1.2.1", default-features = false }
+clap = { version = "4.4.10", features = ["derive"] }
+log = "0.4.21"
+hex = { version = "0.4.3", default-features = false, features = [
+    "alloc",
+    "serde",
+] }
+async-trait = "0.1.71"
+tracing = "0.1.40"
+tracing-log = "0.2.0"
+env_logger = "0.11.0"
+tokio = { version = "1.35.1", features = ["full"] }
+tokio-stream = "0.1.15"
+async-stream = "0.3.0"
+tempfile = "3.5"
+fail = "0.5.1"
+jsonrpsee = { version = "0.20.1", features = ["jsonrpsee-types"] }
+proptest = { version = "1.3.1", default-features = false, features = ["alloc"] }
+poem = { version = "=1.3.59", features = ["anyhow", "rustls"] }
+poem-openapi = { version = "=2.0.11", features = ["swagger-ui", "url"] }
+schemars = { version = "0.8.16", features = ["derive"] }
+thiserror = "1.0.50"
+x25519-dalek = "1.0.1"
+rand_core = "0.5.1"
+zstd-sys = "2.0.9"
+async-channel = "2.2.1"
+sha2 = "0.10.8"
+once_cell = "1.8.0"
+url = "2.2.2"
+dirs = "3.0.2"
 
 # storage
 rocksdb = { version = "0.21.0", features = [
@@ -86,7 +117,6 @@
 # cryptography
 jmt = "0.9.0"
 trie-db = "0.28.0"
-sha2 = "0.10"
 
 # for jmt
 digest = "0.10" 
@@ -96,14 +126,9 @@
 num-derive = "0.4.2"
 num-traits = "0.2.14"
 parking_lot = { version = "0.12.1" } 
-thiserror = { version = "1.0.24" } 
 blake3 = { version = "1.4.0", features = ["traits-preview"] } 
-hex = { vesion = "0.4.3", features = ["serde"] }
-tracing = "0.1"
 ics23 = { version = "0.11.0" }
 
-
-proptest = "1.0"
 proptest-derive = "0.4"
 
 # internal
@@ -111,38 +136,6 @@
 move-vm-integration-test-helpers = { path = "test-helpers/move-vm-integration-test-helpers" }
 move-vm-ext = { path = "types/move-vm-ext" }
 
-auto_impl = "1.2.0"
-chrono = "0.4.37"
-serde_with = "3.7.0"
-derivative = "2.2.0"
-derive_more = { version = "0.99.11", default-features = false }
-bytes = { version = "1.2.1", default-features = false }
-clap = { version = "4.4.10", features = ["derive"] }
-log = "0.4.21"
-async-trait = "0.1.71"
-<<<<<<< HEAD
-=======
-borsh = { version = "0.10.3", features = ["rc", "bytes"] }
-tracing = "0.1.40"
-tracing-subscriber = "0.3.18"
-tracing-log = "0.2.0"
-env_logger = "0.11.0"
-tokio = { version = "1.35.1", features = ["full"] }
->>>>>>> a414dd29
-tokio-stream = "0.1.15"
-async-stream = "0.3.0"
-fail = "0.5.1"
-jsonrpsee = { version = "0.20.1", features = ["jsonrpsee-types"] }
-poem = { version = "=1.3.59", features = ["anyhow", "rustls"] }
-poem-openapi = { version = "=2.0.11", features = ["swagger-ui", "url"] }
-schemars = { version = "0.8.16", features = ["derive"] }
-x25519-dalek = "1.0.1"
-rand_core = "0.5.1"
-zstd-sys = "2.0.9"
-async-channel = "2.2.1"
-once_cell = "1.8.0"
-url = "2.2.2"
-dirs = "3.0.2"
 
 risc0-build = "0.20"
 
