--- conflicted
+++ resolved
@@ -15,13 +15,6 @@
 	const DEFAULT_CELESTIA_NODE_URL: &'static str = "ws://localhost:26658";
 	const DEFAULT_NAMESPACE_BYTES: &'static str = "a673006fb64aa2e5360d";
 
-	pub fn try_from_env() -> Result<Self, anyhow::Error> {
-		let token = std::env::var("CELESTIA_NODE_AUTH_TOKEN")
-			.map_err(|_| anyhow::anyhow!("Token not provided"))?; // expect("Token not provided"
-		let url = std::env::var("CELESTIA_NODE_URL")
-			.unwrap_or_else(|_| Self::DEFAULT_CELESTIA_NODE_URL.to_string());
-
-<<<<<<< HEAD
     pub fn try_from_env() -> Result<Self, anyhow::Error> {
         let token = std::env::var("CELESTIA_NODE_AUTH_TOKEN").map_err(
             |_| anyhow::anyhow!("Celestia node auth token not provided")
@@ -31,10 +24,6 @@
         
         let namespace_hex = std::env::var("CELESTIA_NAMESPACE_BYTES")
         .unwrap_or_else(|_| Self::DEFAULT_NAMESPACE_BYTES.to_string());
-=======
-		let namespace_hex = std::env::var("CELESTIA_NAMESPACE_BYTES")
-			.unwrap_or_else(|_| Self::DEFAULT_NAMESPACE_BYTES.to_string());
->>>>>>> 9f97f262
 
 		// Decode the hex string to bytes
 		let namespace_bytes = hex::decode(namespace_hex)
