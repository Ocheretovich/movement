--- conflicted
+++ resolved
@@ -5,12 +5,8 @@
 
 #[derive(Debug, Clone, Default)]
 pub struct Local {
-<<<<<<< HEAD
 	// this is just for the current version without settlement because this field is never read.
 	pub mcr_settlement_strategy: mcr_settlement_setup::Local,
-=======
-	pub mcr_settlement_strategy: mcr_settlement_setup::Setup,
->>>>>>> 67272d61
 }
 
 impl Local {
