name: Checks

on:
  push:

jobs:
  cargo-check:
    strategy:
      matrix:
        include:
          - os: ubuntu-22.04
            arch: x86_64
<<<<<<< HEAD
            runs-on: ubuntu-latest
=======
            runs-on: buildjet-8vcpu-ubuntu-2204
>>>>>>> 534a60ab
          - os: macos-13-latest
            arch: arm64
            runs-on: macos-13-xlarge

    runs-on: ${{ matrix.runs-on }}

    steps:
    - name: Checkout repository
      uses: actions/checkout@v4

    - name: Install Nix
      uses: DeterminateSystems/nix-installer-action@main

    - name: Run Cargo Check in nix environment
      run: nix develop --command bash  -c "cargo check --all-targets"  

  suzuka-full-node:
    strategy:
      matrix:
        include:
          - os: ubuntu-22.04
            arch: x86_64
<<<<<<< HEAD
            runs-on: ubuntu-latest
=======
            runs-on: buildjet-8vcpu-ubuntu-2204
>>>>>>> 534a60ab

    runs-on: ${{ matrix.runs-on }}

    steps:
    - name: Checkout repository
      uses: actions/checkout@v4

    - name: Install Nix
      uses: DeterminateSystems/nix-installer-action@main

    - name: Run M1 DA Light Node tests in nix environment
      # adjust the log level while debugging
      run: |
        CELESTIA_LOG_LEVEL=FATAL nix develop --command bash  -c "just suzuka-full-node native build.setup.test.local -t=false"  
        # see if restarts are graceful
        CELESTIA_LOG_LEVEL=FATAL nix develop --command bash  -c "just suzuka-full-node native build.setup.test.local -t=false"  

  m1-da-light-node:
    if: false # this is effectively tested by the above
    strategy:
      matrix:
        include:
          - os: ubuntu-22.04
            arch: x86_64
<<<<<<< HEAD
            runs-on: ubuntu-latest
=======
            runs-on: buildjet-8vcpu-ubuntu-2204
>>>>>>> 534a60ab

    runs-on: ${{ matrix.runs-on }}

    steps:
    - name: Checkout repository
      uses: actions/checkout@v4

    - name: Install Nix
      uses: DeterminateSystems/nix-installer-action@main

    - name: Run M1 DA Light Node tests in nix environment
      # adjust the log level while debugging
      run: CELESTIA_LOG_LEVEL=FATAL nix develop --command bash  -c "just m1-da-light-node native build.setup.test.local -t=false"  

<<<<<<< HEAD
  monza-full-node:
    strategy:
      matrix:
        include:
          - os: ubuntu-22.04
            arch: x86_64
            runs-on: ubuntu-latest

    runs-on: ${{ matrix.runs-on }}

    steps:
    - name: Checkout repository
      uses: actions/checkout@v4

    - name: Install Nix
      uses: DeterminateSystems/nix-installer-action@main

    - name: Run M1 DA Light Node tests in nix environment
      # adjust the log level while debugging
      run: CELESTIA_LOG_LEVEL=FATAL nix develop --command bash  -c "just monza-full-node native build.setup.test.local -t=false" 
=======
    - name: Run foundry tests
      # Run the foundry solidity contracts using the WETH9 contract on sepolia
      run: cd protocol-units/bridge/contracts && forge test --fork-url https://ethereum-sepolia-rpc.publicnode.com -vv  
>>>>>>> 534a60ab

  mcr:
    if: false
    strategy:
      matrix:
        include:
          - os: ubuntu-22.04
            arch: x86_64
<<<<<<< HEAD
            runs-on: ubuntu-latest
=======
            runs-on: buildjet-8vcpu-ubuntu-2204
>>>>>>> 534a60ab

    runs-on: ${{ matrix.runs-on }}

    steps:
    - name: Checkout repository
      uses: actions/checkout@v4

    - name: Install Nix
      uses: DeterminateSystems/nix-installer-action@main

    - name: Run M1 DA Light Node tests in nix environment
      # adjust the log level while debugging
      run: CELESTIA_LOG_LEVEL=FATAL nix develop --command bash  -c "just mcr native test.local -t=false"  <|MERGE_RESOLUTION|>--- conflicted
+++ resolved
@@ -10,11 +10,7 @@
         include:
           - os: ubuntu-22.04
             arch: x86_64
-<<<<<<< HEAD
-            runs-on: ubuntu-latest
-=======
             runs-on: buildjet-8vcpu-ubuntu-2204
->>>>>>> 534a60ab
           - os: macos-13-latest
             arch: arm64
             runs-on: macos-13-xlarge
@@ -37,11 +33,7 @@
         include:
           - os: ubuntu-22.04
             arch: x86_64
-<<<<<<< HEAD
-            runs-on: ubuntu-latest
-=======
             runs-on: buildjet-8vcpu-ubuntu-2204
->>>>>>> 534a60ab
 
     runs-on: ${{ matrix.runs-on }}
 
@@ -66,11 +58,7 @@
         include:
           - os: ubuntu-22.04
             arch: x86_64
-<<<<<<< HEAD
-            runs-on: ubuntu-latest
-=======
             runs-on: buildjet-8vcpu-ubuntu-2204
->>>>>>> 534a60ab
 
     runs-on: ${{ matrix.runs-on }}
 
@@ -85,32 +73,9 @@
       # adjust the log level while debugging
       run: CELESTIA_LOG_LEVEL=FATAL nix develop --command bash  -c "just m1-da-light-node native build.setup.test.local -t=false"  
 
-<<<<<<< HEAD
-  monza-full-node:
-    strategy:
-      matrix:
-        include:
-          - os: ubuntu-22.04
-            arch: x86_64
-            runs-on: ubuntu-latest
-
-    runs-on: ${{ matrix.runs-on }}
-
-    steps:
-    - name: Checkout repository
-      uses: actions/checkout@v4
-
-    - name: Install Nix
-      uses: DeterminateSystems/nix-installer-action@main
-
-    - name: Run M1 DA Light Node tests in nix environment
-      # adjust the log level while debugging
-      run: CELESTIA_LOG_LEVEL=FATAL nix develop --command bash  -c "just monza-full-node native build.setup.test.local -t=false" 
-=======
     - name: Run foundry tests
       # Run the foundry solidity contracts using the WETH9 contract on sepolia
       run: cd protocol-units/bridge/contracts && forge test --fork-url https://ethereum-sepolia-rpc.publicnode.com -vv  
->>>>>>> 534a60ab
 
   mcr:
     if: false
@@ -119,11 +84,7 @@
         include:
           - os: ubuntu-22.04
             arch: x86_64
-<<<<<<< HEAD
-            runs-on: ubuntu-latest
-=======
             runs-on: buildjet-8vcpu-ubuntu-2204
->>>>>>> 534a60ab
 
     runs-on: ${{ matrix.runs-on }}
 
