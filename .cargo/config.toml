--- conflicted
+++ resolved
@@ -32,8 +32,4 @@
   "force-unwind-tables=yes",
   "-C",
   "link-arg=/STACK:8000000" # Set stack to 8 MB
-<<<<<<< HEAD
-]
-=======
-]
->>>>>>> b7468207
+]