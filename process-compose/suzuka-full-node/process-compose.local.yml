version: "3"

environment:

processes:

  celestia-node-appd:
    command: |
      m1-da-light-node-celestia-appd
    readiness_probe:
      initial_delay_seconds: 3
      exec:
        command: echo "true"
    liveness_probe:
      initial_delay_seconds: 3
<<<<<<< HEAD
      initial_delay_seconds: 5
=======
>>>>>>> e1403743
      exec:
        command: echo "true"
    depends_on:
      setup:
        condition: process_completed_successfully

  celestia-bridge:
    command: |
      m1-da-light-node-celestia-bridge
    readiness_probe:
      initial_delay_seconds: 3
      exec:
        command: echo "true"
    liveness_probe:
      initial_delay_seconds: 3
      exec:
        command: echo "true"
    depends_on:
       celestia-node-appd:
        condition: process_healthy

  celestia-light-node:
    command: |
      sleep 999999999d
      echo "started"
    readiness_probe:
      initial_delay_seconds: 3
      exec:
        command: |
          echo "true"
    liveness_probe:
      initial_delay_seconds: 3
      exec:
        command: |
          echo "true"
    depends_on:
      celestia-node-appd:
        condition: process_healthy
      celestia-bridge:
        condition: process_healthy<|MERGE_RESOLUTION|>--- conflicted
+++ resolved
@@ -13,10 +13,6 @@
         command: echo "true"
     liveness_probe:
       initial_delay_seconds: 3
-<<<<<<< HEAD
-      initial_delay_seconds: 5
-=======
->>>>>>> e1403743
       exec:
         command: echo "true"
     depends_on:
