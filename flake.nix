--- conflicted
+++ resolved
@@ -78,11 +78,9 @@
           monza-aptos
           jq
           docker
-<<<<<<< HEAD
           solc
-=======
->>>>>>> c9aeded6
           grpcurl
+          grpcui
         ];
 
         # Specific version of toolchain
