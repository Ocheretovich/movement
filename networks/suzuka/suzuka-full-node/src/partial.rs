--- conflicted
+++ resolved
@@ -30,9 +30,9 @@
 // TODO: rework into a consistent, modular configuration system.
 mod env_vars {
 	/// URL of the RPC endpoint of the Ethereum node to use for MCR settlement.
-	pub const MCR_NODE_RPC: &str = "MCR_NODE_RPC";
+	pub const MCR_NODE_RPC: &str = "ETH_RPC";
 	/// URL of the WebSocket endpoint of the Ethereum node to use for MCR settlement.
-	pub const MCR_NODE_WS: &str = "MCR_NODE_WS";
+	pub const MCR_NODE_WS: &str = "ETH_WS";
 	/// Private key of the MCR contract signer
 	pub const MCR_PRIVATE_KEY: &str = "MCR_PRIVATE_KEY";
 }
@@ -266,10 +266,14 @@
 		config: suzuka_config::Config,
 	) -> Result<(Self, impl Future<Output = Result<(), anyhow::Error>> + Send), anyhow::Error> {
 		let (tx, _) = async_channel::unbounded();
-<<<<<<< HEAD
-		let light_node_client = LightNodeServiceClient::connect("http://0.0.0.0:30730").await?;
-		let executor =
-			Executor::try_from_env(tx).context("Failed to get executor from environment")?;
+		let light_node_client = LightNodeServiceClient::connect(format!(
+			"http://{}",
+			config.execution_config.light_node_config.try_service_address()?
+		))
+		.await?;
+		let executor = Executor::try_from_config(tx, config.execution_config)
+			.await
+			.context("Failed to get executor from environment")?;
 		// TODO: rework config to not use (only) env variables
 		let mcr_rpc_url = read_from_env("RPC URL", env_vars::MCR_NODE_RPC)?;
 		let mcr_ws_url = read_from_env("WebSocket URL", env_vars::MCR_NODE_WS)?;
@@ -282,18 +286,6 @@
 			mcr_client_config,
 		)
 		.await?;
-=======
-		let light_node_client = LightNodeServiceClient::connect(format!(
-			"http://{}",
-			config.execution_config.light_node_config.try_service_address()?
-		))
-		.await?;
-		let executor = Executor::try_from_config(tx, config.execution_config)
-			.await
-			.context("Failed to get executor from environment")?;
-		// TODO: switch to real settlement client
-		let settlement_client = MockMcrSettlementClient::new();
->>>>>>> 92726f6a
 		Self::bound(executor, light_node_client, settlement_client)
 	}
 }
