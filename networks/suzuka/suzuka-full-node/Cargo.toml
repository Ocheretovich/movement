[package]
name = "suzuka-full-node"
version = { workspace = true }
edition = { workspace = true }
license = { workspace = true }
authors = { workspace = true }
repository = { workspace = true }
homepage = { workspace = true }
publish = { workspace = true }
rust-version = { workspace = true }

# See more keys and their definitions at https://doc.rust-lang.org/cargo/reference/manifest.html

[dependencies]
maptos-dof-execution = { workspace = true }
m1-da-light-node-client = { workspace = true }
mcr-settlement-client = { workspace = true, features = ["mock"] }
mcr-settlement-manager = { workspace = true }
async-channel = { workspace = true }
serde_json = { workspace = true }
anyhow = { workspace = true }
tokio = { workspace = true }
tokio-stream = { workspace = true }
sha2 = { workspace = true }
tonic = { workspace = true }
tracing = { workspace = true }
movement-types = { workspace = true }
<<<<<<< HEAD
movement-rest = { workspace = true }
=======
suzuka-config = { workspace = true }
dot-movement = { workspace = true }
>>>>>>> 92726f6a

tracing-subscriber = { workspace = true, optional = true }

[features]
default = ["logging"]
logging = ["tracing-subscriber"]


[lints]
workspace = true<|MERGE_RESOLUTION|>--- conflicted
+++ resolved
@@ -25,12 +25,9 @@
 tonic = { workspace = true }
 tracing = { workspace = true }
 movement-types = { workspace = true }
-<<<<<<< HEAD
 movement-rest = { workspace = true }
-=======
 suzuka-config = { workspace = true }
 dot-movement = { workspace = true }
->>>>>>> 92726f6a
 
 tracing-subscriber = { workspace = true, optional = true }
 
