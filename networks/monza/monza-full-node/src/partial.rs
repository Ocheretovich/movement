use std::{sync::Arc, time::Duration};

use anyhow::Context;
use async_channel::{Receiver, Sender};
use sha2::Digest;
use tokio::sync::RwLock;
use tokio_stream::StreamExt;
use tracing::debug;

use maptos_dof_execution::{
	v1::Executor, DynOptFinExecutor, ExecutableBlock, ExecutableTransactions, HashValue,
	SignatureVerifiedTransaction, SignedTransaction, Transaction,
};
use movement_types::Block;
// FIXME: glob imports are bad style
use crate::*;
use m1_da_light_node_client::*;

#[derive(Clone)]
pub struct MonzaPartialNode<T: DynOptFinExecutor + Send + Sync + Clone> {
	executor: T,
	transaction_sender: Sender<SignedTransaction>,
	pub transaction_receiver: Receiver<SignedTransaction>,
	light_node_client: Arc<RwLock<LightNodeServiceClient<tonic::transport::Channel>>>,
}

impl<T: DynOptFinExecutor + Send + Sync + Clone> MonzaPartialNode<T> {
	pub fn new(
		executor: T,
		light_node_client: LightNodeServiceClient<tonic::transport::Channel>,
	) -> Self {
		let (transaction_sender, transaction_receiver) = async_channel::unbounded();
		Self {
			executor,
			transaction_sender,
			transaction_receiver,
			light_node_client: Arc::new(RwLock::new(light_node_client)),
		}
	}

	fn bind_transaction_channel(&mut self) {
		self.executor.set_tx_channel(self.transaction_sender.clone());
	}

	pub fn bound(
		executor: T,
		light_node_client: LightNodeServiceClient<tonic::transport::Channel>,
	) -> Result<Self, anyhow::Error> {
		let mut node = Self::new(executor, light_node_client);
		node.bind_transaction_channel();
		Ok(node)
	}

	pub async fn tick_write_transactions_to_da(&self) -> Result<(), anyhow::Error> {
		// limit the total time batching transactions
		let start_time = std::time::Instant::now();
		let end_time = start_time + std::time::Duration::from_millis(100);

		let mut transactions = Vec::new();

		while let Ok(transaction_result) =
			tokio::time::timeout(Duration::from_millis(100), self.transaction_receiver.recv()).await
		{
			match transaction_result {
				Ok(transaction) => {
					debug!("Got transaction: {:?}", transaction);

					let serialized_transaction = serde_json::to_vec(&transaction)?;
					transactions.push(BlobWrite { data: serialized_transaction });
				}
				Err(_) => {
					break;
				}
			}

			if std::time::Instant::now() > end_time {
				break;
			}
		}

		if transactions.len() > 0 {
			let client_ptr = self.light_node_client.clone();
			let mut light_node_client = client_ptr.write().await;
			light_node_client.batch_write(BatchWriteRequest { blobs: transactions }).await?;

			tracing::debug!("Wrote transactions to DA");
		}

		Ok(())
	}

	pub async fn write_transactions_to_da(&self) -> Result<(), anyhow::Error> {
		loop {
			self.tick_write_transactions_to_da().await?;
		}
	}

	// receive transactions from the transaction channel and send them to be executed
	// ! This assumes the m1 da light node is running sequencer mode
	pub async fn read_blocks_from_da(&self) -> Result<(), anyhow::Error> {
		let block_head_height = self.executor.get_block_head_height().await?;

		let mut stream = {
			let client_ptr = self.light_node_client.clone();
			let mut light_node_client = client_ptr.write().await;
			light_node_client
				.stream_read_from_height(StreamReadFromHeightRequest { height: block_head_height })
				.await?
		}
		.into_inner();

		while let Some(blob) = stream.next().await {
			debug!("Got blob: {:?}", blob);

			// get the block
			let (block_bytes, block_timestamp, block_id) = match blob?
				.blob
				.ok_or(anyhow::anyhow!("No blob in response"))?
				.blob_type
				.ok_or(anyhow::anyhow!("No blob type in response"))?
			{
				blob_response::BlobType::SequencedBlobBlock(blob) => {
					(blob.data, blob.timestamp, blob.blob_id)
				}
				_ => {
					anyhow::bail!("Invalid blob type in response")
				}
			};

			// get the block
			let block: Block = serde_json::from_slice(&block_bytes)?;

			debug!("Got block: {:?}", block);

			// get the transactions
			let mut block_transactions = Vec::new();
			let block_metadata = self
				.executor
				.build_block_metadata(HashValue::sha3_256_of(block_id.as_bytes()), block_timestamp)
				.await?;
			let block_metadata_transaction =
				SignatureVerifiedTransaction::Valid(Transaction::BlockMetadata(block_metadata));
			block_transactions.push(block_metadata_transaction);

			for transaction in block.transactions {
				let signed_transaction: SignedTransaction = serde_json::from_slice(&transaction.0)?;
				let signature_verified_transaction = SignatureVerifiedTransaction::Valid(
					Transaction::UserTransaction(signed_transaction),
				);
				block_transactions.push(signature_verified_transaction);
			}

			// form the executable transactions vec
			let block = ExecutableTransactions::Unsharded(block_transactions);

			// hash the block bytes
			let mut hasher = sha2::Sha256::new();
			hasher.update(&block_bytes);
			let slice = hasher.finalize();
			let block_hash = HashValue::from_slice(slice.as_slice())?;

			// form the executable block and execute it
			let executable_block = ExecutableBlock::new(block_hash, block);
			let block_id = executable_block.block_id;
			self.executor.execute_block_opt(executable_block).await?;

			debug!("Executed block: {:?}", block_id);
		}

		Ok(())
	}
}

impl<T: DynOptFinExecutor + Send + Sync + Clone> MonzaFullNode for MonzaPartialNode<T> {
	/// Runs the services until crash or shutdown.
	async fn run_services(&self) -> Result<(), anyhow::Error> {
		self.executor.run_service().await?;

		Ok(())
	}

	/// Runs the background tasks until crash or shutdown.
	async fn run_background_tasks(&self) -> Result<(), anyhow::Error> {
		self.executor.run_background_tasks().await?;

		Ok(())
	}

	// ! Currently this only implements opt.
	/// Runs the executor until crash or shutdown.
	async fn run_executor(&self) -> Result<(), anyhow::Error> {
		// wait for both tasks to finish
		tokio::try_join!(self.write_transactions_to_da(), self.read_blocks_from_da())?;

		Ok(())
	}
}

<<<<<<< HEAD
impl MonzaPartialNode<MonzaExecutorV1> {

	pub async fn try_from_config(
		config: monza_config::Config
	) -> Result<Self, anyhow::Error> {
		let (tx, _) = async_channel::unbounded();
		let light_node_client = LightNodeServiceClient::connect(
			format!("http://{}", config.execution_config.light_node_config.try_service_address()?)
		).await?;
		let executor = MonzaExecutorV1::try_from_config(tx, config.execution_config)
			.await
			.context("Failed to get executor from environment")?;
=======
impl MonzaPartialNode<Executor> {
	pub async fn try_from_env() -> Result<Self, anyhow::Error> {
		let (tx, _) = async_channel::unbounded();
		let light_node_client = LightNodeServiceClient::connect("http://0.0.0.0:30730").await?;
		let executor =
			Executor::try_from_env(tx).context("Failed to get executor from environment")?;
>>>>>>> 525ad365
		Self::bound(executor, light_node_client)
	}
	
}<|MERGE_RESOLUTION|>--- conflicted
+++ resolved
@@ -196,28 +196,17 @@
 	}
 }
 
-<<<<<<< HEAD
 impl MonzaPartialNode<MonzaExecutorV1> {
-
-	pub async fn try_from_config(
-		config: monza_config::Config
-	) -> Result<Self, anyhow::Error> {
+	pub async fn try_from_config(config: monza_config::Config) -> Result<Self, anyhow::Error> {
 		let (tx, _) = async_channel::unbounded();
-		let light_node_client = LightNodeServiceClient::connect(
-			format!("http://{}", config.execution_config.light_node_config.try_service_address()?)
-		).await?;
+		let light_node_client = LightNodeServiceClient::connect(format!(
+			"http://{}",
+			config.execution_config.light_node_config.try_service_address()?
+		))
+		.await?;
 		let executor = MonzaExecutorV1::try_from_config(tx, config.execution_config)
 			.await
 			.context("Failed to get executor from environment")?;
-=======
-impl MonzaPartialNode<Executor> {
-	pub async fn try_from_env() -> Result<Self, anyhow::Error> {
-		let (tx, _) = async_channel::unbounded();
-		let light_node_client = LightNodeServiceClient::connect("http://0.0.0.0:30730").await?;
-		let executor =
-			Executor::try_from_env(tx).context("Failed to get executor from environment")?;
->>>>>>> 525ad365
 		Self::bound(executor, light_node_client)
 	}
-	
 }