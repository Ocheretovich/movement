--- conflicted
+++ resolved
@@ -60,11 +60,7 @@
 		let mut ahead_of_settlement = false;
 		let mut commitments_to_settle = BTreeMap::new();
 		let mut batch_acc = Vec::new();
-<<<<<<< HEAD
-		tracing::info!("Settlement manager init process max_height:{max_height}");
-=======
 		let mut batch_ready = Either::Left(future::pending::<()>());
->>>>>>> f17d0942
 		loop {
 			tokio::select! {
 				Some(block_commitment) = receiver.recv(), if !ahead_of_settlement => {
@@ -76,14 +72,9 @@
 					);
 
 					if block_commitment.height > max_height {
-<<<<<<< HEAD
-						tracing::info!("Settlement manager  post set ahead_of_settlement");
-
-=======
 						// Can't post this commitment to the contract yet.
 						// Post the previously accumulated commitments as a batch
 						// and pause reading from input.
->>>>>>> f17d0942
 						ahead_of_settlement = true;
 						let batch = mem::replace(&mut batch_acc, Vec::new());
 						if let Err(e) = client.post_block_commitment_batch(batch).await {
@@ -91,14 +82,10 @@
 							break;
 						}
 					}
-<<<<<<< HEAD
-					tracing::info!("Settlement manager post adding commitment to batch.");
-=======
 					// If this commitment starts a new batch, start the timeout
 					if batch_acc.is_empty() {
 						batch_ready = Either::Right(Box::pin(time::sleep(batch_timeout)));
 					}
->>>>>>> f17d0942
 					batch_acc.push(block_commitment);
 				}
 				_ = &mut batch_ready => {
