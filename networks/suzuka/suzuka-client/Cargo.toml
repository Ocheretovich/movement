[package]
name = "suzuka-client"
version = { workspace = true }
edition = { workspace = true }
license = { workspace = true }
authors = { workspace = true }
repository = { workspace = true }
homepage = { workspace = true }
publish = { workspace = true }
rust-version = { workspace = true }

# See more keys and their definitions at https://doc.rust-lang.org/cargo/reference/manifest.html

[[bin]]
name = "suzuka-client-e2e-simple-interaction"
path = "src/bin/e2e/simple_interaction.rs"

[dependencies]
async-channel = { workspace = true }
alloy-sol-types = { workspace = true  }
alloy-provider = { workspace = true }
alloy-signer-wallet = { workspace = true }
alloy-network = { workspace = true }
alloy-primitives = { workspace = true  }
alloy-contract = { workspace = true }
alloy-transport = { workspace = true }
alloy-rpc-types = { workspace = true }

aptos-sdk = { workspace = true }
aptos-types = { workspace = true }
anyhow = { workspace = true }
async-trait = { workspace = true }
futures = { workspace = true }
itertools = { workspace = true, default-features = true }
maptos-execution-util = { workspace = true }
mcr-settlement-config = { workspace = true }
once_cell = { workspace = true }
tokio = { workspace = true }
rand = { workspace = true }
commander = { workspace = true }
buildtime-helpers = { workspace = true }
serde = { workspace = true }
serde_yaml = { workspace = true }
chrono = { workspace = true }
bcs = { workspace = true }
rayon = { workspace = true }
serde_json  = { workspace = true }
thiserror = { workspace = true }
tracing-subscriber = { workspace = true, features = ["env-filter", "json"] }
tracing = { workspace = true }
url = { workspace = true }
<<<<<<< HEAD
=======
reqwest = { workspace = true }
mcr-settlement-client = { workspace = true }
suzuka-config = { workspace = true }
dot-movement = { workspace = true }
>>>>>>> f17d0942

[dev-dependencies]
reqwest = { workspace = true }
serde_json = { workspace = true }

maptos-execution-util = { workspace = true }
mcr-settlement-client = { workspace = true }
suzuka-config = { workspace = true }
dot-movement = { workspace = true }

dotenv = "0.15.0"

[lints]
workspace = true<|MERGE_RESOLUTION|>--- conflicted
+++ resolved
@@ -49,13 +49,10 @@
 tracing-subscriber = { workspace = true, features = ["env-filter", "json"] }
 tracing = { workspace = true }
 url = { workspace = true }
-<<<<<<< HEAD
-=======
 reqwest = { workspace = true }
 mcr-settlement-client = { workspace = true }
 suzuka-config = { workspace = true }
 dot-movement = { workspace = true }
->>>>>>> f17d0942
 
 [dev-dependencies]
 reqwest = { workspace = true }
