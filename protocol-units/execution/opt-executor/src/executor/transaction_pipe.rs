use super::Executor;
use aptos_logger::{info, warn};
use aptos_mempool::{core_mempool::TimelineState, MempoolClientRequest};
use aptos_sdk::types::mempool_status::{MempoolStatus, MempoolStatusCode};
use aptos_types::transaction::SignedTransaction;
<<<<<<< HEAD
//use aptos_vm_validator::vm_validator::TransactionValidation;
//use aptos_vm_validator::vm_validator::VMValidator;

use aptos_mempool::core_mempool::CoreMempool;
=======
>>>>>>> d9393603
use futures::StreamExt;
use thiserror::Error;
use tracing::debug;

#[derive(Debug, Clone, Error)]
pub enum TransactionPipeError {
	#[error("Transaction Pipe InternalError: {0}")]
	InternalError(String),
	#[error("Transaction not accepted: {0}")]
	TransactionNotAccepted(MempoolStatus),
	#[error("Transaction stream closed")]
	InputClosed,
}

impl From<anyhow::Error> for TransactionPipeError {
	fn from(e: anyhow::Error) -> Self {
		TransactionPipeError::InternalError(e.to_string())
	}
}

impl Executor {

	/// Pipes a batch of transactions from the mempool to the transaction channel.
	/// todo: it may be wise to move the batching logic up a level to the consuming structs.
	pub async fn tick_transaction_pipe(
		&self,
		core_mempool: &mut CoreMempool,
		transaction_channel: async_channel::Sender<SignedTransaction>,
		last_gc: &mut std::time::Instant,
	) -> Result<(), TransactionPipeError> {
		// Drop the receiver RwLock as soon as possible.
		let next = {
			let mut mempool_client_receiver = self.mempool_client_receiver.write().await;
			mempool_client_receiver.next().await
		};

		if let Some(request) = next {
			match request {
				MempoolClientRequest::SubmitTransaction(transaction, callback) => {

					// Shed load.
					// Low-ball the load shedding for now with 4096 transactions allowed in flight.
					// For now, we are going to consider a transaction in flight until it exits the mempool and is sent to the DA as is indicated by WriteBatch.
					let in_flight = self.transactions_in_flight.load(std::sync::atomic::Ordering::Relaxed);
					if in_flight > 2^12 {
						info!("Transaction ins flight: {:?}, shedding load", in_flight);
						let status = MempoolStatus::new(MempoolStatusCode::MempoolIsFull);
						callback.send(Ok((status.clone(), None))).map_err(
							|e| TransactionPipeError::InternalError(format!("Error sending transaction: {:?}", e))
						)?;
						return Ok(())
					}

					let status = {
						// add to the mempool
<<<<<<< HEAD
						{
							debug!(
								"Adding transaction to mempool: {:?} {:?}",
								transaction,
								transaction.sequence_number()
							);
							let status = core_mempool.add_txn(
								transaction.clone(),
								0,
								transaction.sequence_number(),
								TimelineState::NonQualified,
								true,
							);

							match status.code {
								MempoolStatusCode::Accepted => {
									debug!("Transaction accepted: {:?}", transaction);
								}
								_ => {
									debug!("Transaction not accepted: {:?}", status);
									Err(TransactionPipeError::TransactionNotAccepted(status))?;
								}
							}
						}
=======
						let mut core_mempool = self.core_mempool.write().await;

						debug!(
							"Adding transaction to mempool: {:?} {:?}",
							transaction,
							transaction.sequence_number()
						);
						core_mempool.add_txn(
							transaction.clone(),
							0,
							transaction.sequence_number(),
							TimelineState::NonQualified,
							true,
						)
					};
>>>>>>> d9393603

					// increment 
					match &status.code {
						MempoolStatusCode::Accepted => {
							// send along to the receiver
							transaction_channel
							.send(transaction)
							.await
							.map_err(|e| anyhow::anyhow!("Error sending transaction: {:?}", e))?;
							self.transactions_in_flight.fetch_add(1, std::sync::atomic::Ordering::Relaxed);
						},
						_ => {
							warn!("Transaction not accepted: {:?}", status);
						}
					}

					callback.send(Ok((status.clone(), None))).map_err(
						|e| TransactionPipeError::InternalError(format!("Error sending transaction: {:?}", e))
					)?;

				}
				MempoolClientRequest::GetTransactionByHash(hash, sender) => {
<<<<<<< HEAD
					let mempool_result = { core_mempool.get_by_hash(hash) };
					if sender.send(mempool_result).is_err() {
						debug!("get_transaction_by_hash request has been canceled");
					}
=======
					let mempool_result = {
						let mempool = self.core_mempool.read().await;
						mempool.get_by_hash(hash)
					};
					sender.send(mempool_result).map_err(
						|e| TransactionPipeError::InternalError(format!("Error sending transaction: {:?}", e))
					)?;
>>>>>>> d9393603
				}
			}
		}

		if last_gc.elapsed().as_secs() > 60 {
			core_mempool.gc();
			*last_gc = std::time::Instant::now();
		}

		Ok(())
	}
}

#[cfg(test)]
mod tests {

	use std::collections::BTreeSet;

	use super::*;
	use aptos_api::{accept_type::AcceptType, transactions::SubmitTransactionPost};
	use aptos_types::{
		account_config, test_helpers::transaction_test_helpers, transaction::SignedTransaction,
	};
	use aptos_vm_genesis::GENESIS_KEYPAIR;
	use futures::channel::oneshot;
	use futures::SinkExt;
	use maptos_execution_util::config::Config;

	fn create_signed_transaction(
		sequence_number: u64,
		maptos_config: &Config,
	) -> SignedTransaction {
		let address = account_config::aptos_test_root_address();
		transaction_test_helpers::get_test_txn_with_chain_id(
			address,
			sequence_number,
			&GENESIS_KEYPAIR.0,
			GENESIS_KEYPAIR.1.clone(),
			maptos_config.chain.maptos_chain_id.clone(), // This is the value used in aptos testing code.
		)
	}

	#[tokio::test]
	async fn test_pipe_mempool() -> Result<(), anyhow::Error> {
		// header
		let (mut executor, _tempdir) = Executor::try_test_default(GENESIS_KEYPAIR.0.clone())?;
		let user_transaction = create_signed_transaction(1, &executor.maptos_config);

		// send transaction to mempool
		let (req_sender, callback) = oneshot::channel();
		executor
			.mempool_client_sender
			.send(MempoolClientRequest::SubmitTransaction(user_transaction.clone(), req_sender))
			.await?;

		// tick the transaction pipe
		let (tx, rx) = async_channel::unbounded();
		let mut core_mempool = CoreMempool::new(&executor.node_config.clone());
		executor.tick_transaction_pipe(&mut core_mempool, tx, &mut std::time::Instant::now()).await?;

		// receive the callback
		let (status, _vm_status_code) = callback.await??;
		assert_eq!(status.code, MempoolStatusCode::Accepted);

		// receive the transaction
		let received_transaction = rx.recv().await?;
		assert_eq!(received_transaction, user_transaction);

		Ok(())
	}

	#[tokio::test]
	async fn test_pipe_mempool_cancellation() -> Result<(), anyhow::Error> {
		// header
		let (mut executor, _tempdir) = Executor::try_test_default(GENESIS_KEYPAIR.0.clone())?;
		let user_transaction = create_signed_transaction(1, &executor.maptos_config);

		// send transaction to mempool
		let (req_sender, callback) = oneshot::channel();
		executor
			.mempool_client_sender
			.send(MempoolClientRequest::SubmitTransaction(user_transaction.clone(), req_sender))
			.await?;

		// drop the callback to simulate cancellation of the request
		drop(callback);

		// tick the transaction pipe, should succeed
		let (tx, rx) = async_channel::unbounded();
		let mut core_mempool = CoreMempool::new(&executor.node_config.clone());
		executor.tick_transaction_pipe(&mut core_mempool, tx, &mut std::time::Instant::now()).await?;

		Ok(())
	}

	#[tokio::test]
	async fn test_pipe_mempool_with_malformed_transaction() -> Result<(), anyhow::Error> {
		// header
		let (mut executor, _tempdir) = Executor::try_test_default(GENESIS_KEYPAIR.0.clone())?;
		let user_transaction = create_signed_transaction(1, &executor.maptos_config);

		// send transaction to mempool
		let (req_sender, callback) = oneshot::channel();
		executor
			.mempool_client_sender
			.send(MempoolClientRequest::SubmitTransaction(user_transaction.clone(), req_sender))
			.await?;

		// tick the transaction pipe
		let (tx, rx) = async_channel::unbounded();
		let mut core_mempool = CoreMempool::new(&executor.node_config.clone());
		executor.tick_transaction_pipe(&mut core_mempool, tx.clone(), &mut std::time::Instant::now()).await?;

		// receive the callback
		let (status, _vm_status_code) = callback.await??;
		// dbg!(_vm_status_code);
		assert_eq!(status.code, MempoolStatusCode::Accepted);

		// receive the transaction
		let received_transaction = rx.recv().await?;
		assert_eq!(received_transaction, user_transaction);

		// send the same transaction again
		let (req_sender, callback) = oneshot::channel();
		executor
			.mempool_client_sender
			.send(MempoolClientRequest::SubmitTransaction(user_transaction.clone(), req_sender))
			.await?;

		// tick the transaction pipe
		let (tx, rx) = async_channel::unbounded();
		let mut core_mempool = CoreMempool::new(&executor.node_config.clone());
		executor.tick_transaction_pipe(&mut core_mempool, tx, &mut std::time::Instant::now()).await?;
		/*match executor.tick_transaction_pipe(tx).await {
			Err(TransactionPipeError::TransactionNotAccepted(_)) => {}
			Err(e) => return Err(anyhow::anyhow!("Unexpected error: {:?}", e)),
			Ok(_) => return Err(anyhow::anyhow!("Expected error")),
		}*/

		callback.await??;

		let received_transaction = rx.recv().await?;
		assert_eq!(received_transaction, user_transaction);

		Ok(())
	}

	#[tokio::test]
	async fn test_pipe_mempool_from_api() -> Result<(), anyhow::Error> {
		let (executor, _tempdir) = Executor::try_test_default(GENESIS_KEYPAIR.0.clone())?;
		let mempool_executor = executor.clone();

		let (tx, rx) = async_channel::unbounded();
		let mempool_handle = tokio::spawn(async move {
			let mut core_mempool = CoreMempool::new(&mempool_executor.node_config.clone());
			loop {
				mempool_executor.tick_transaction_pipe(&mut core_mempool, tx.clone(), &mut std::time::Instant::now()).await?;
			}
			Ok(()) as Result<(), anyhow::Error>
		});

		let api = executor.get_apis();
		let user_transaction = create_signed_transaction(1, &executor.maptos_config);
		let comparison_user_transaction = user_transaction.clone();
		let bcs_user_transaction = bcs::to_bytes(&user_transaction)?;
		let request = SubmitTransactionPost::Bcs(aptos_api::bcs_payload::Bcs(bcs_user_transaction));
		api.transactions.submit_transaction(AcceptType::Bcs, request).await?;
		let received_transaction = rx.recv().await?;
		assert_eq!(received_transaction, comparison_user_transaction);

		mempool_handle.abort();

		Ok(())
	}

	#[tokio::test]
	async fn test_repeated_pipe_mempool_from_api() -> Result<(), anyhow::Error> {
		let (executor, _tempdir) = Executor::try_test_default(GENESIS_KEYPAIR.0.clone())?;
		let mempool_executor = executor.clone();

		let (tx, rx) = async_channel::unbounded();
		let mempool_handle = tokio::spawn(async move {
			let mut core_mempool = CoreMempool::new(&mempool_executor.node_config.clone());
			loop {
				mempool_executor.tick_transaction_pipe(&mut core_mempool, tx.clone(), &mut std::time::Instant::now()).await?;
			}
			Ok(()) as Result<(), anyhow::Error>
		});

		let api = executor.get_apis();
		let mut user_transactions = BTreeSet::new();
		let mut comparison_user_transactions = BTreeSet::new();
		for i in 1..25 {
			let user_transaction = create_signed_transaction(i, &executor.maptos_config);
			let bcs_user_transaction = bcs::to_bytes(&user_transaction)?;
			user_transactions.insert(bcs_user_transaction.clone());

			let request =
				SubmitTransactionPost::Bcs(aptos_api::bcs_payload::Bcs(bcs_user_transaction));
			api.transactions.submit_transaction(AcceptType::Bcs, request).await?;

			let received_transaction = rx.recv().await?;
			let bcs_received_transaction = bcs::to_bytes(&received_transaction)?;
			comparison_user_transactions.insert(bcs_received_transaction.clone());
		}

		assert_eq!(user_transactions.len(), comparison_user_transactions.len());
		assert_eq!(user_transactions, comparison_user_transactions);

		mempool_handle.abort();

		Ok(())
	}
}<|MERGE_RESOLUTION|>--- conflicted
+++ resolved
@@ -1,18 +1,14 @@
+use std::collections::BTreeMap;
+
 use super::Executor;
 use aptos_logger::{info, warn};
 use aptos_mempool::{core_mempool::TimelineState, MempoolClientRequest};
 use aptos_sdk::types::mempool_status::{MempoolStatus, MempoolStatusCode};
 use aptos_types::transaction::SignedTransaction;
-<<<<<<< HEAD
-//use aptos_vm_validator::vm_validator::TransactionValidation;
-//use aptos_vm_validator::vm_validator::VMValidator;
-
-use aptos_mempool::core_mempool::CoreMempool;
-=======
->>>>>>> d9393603
 use futures::StreamExt;
 use thiserror::Error;
 use tracing::debug;
+use aptos_mempool::core_mempool::CoreMempool;
 
 #[derive(Debug, Clone, Error)]
 pub enum TransactionPipeError {
@@ -64,34 +60,6 @@
 					}
 
 					let status = {
-						// add to the mempool
-<<<<<<< HEAD
-						{
-							debug!(
-								"Adding transaction to mempool: {:?} {:?}",
-								transaction,
-								transaction.sequence_number()
-							);
-							let status = core_mempool.add_txn(
-								transaction.clone(),
-								0,
-								transaction.sequence_number(),
-								TimelineState::NonQualified,
-								true,
-							);
-
-							match status.code {
-								MempoolStatusCode::Accepted => {
-									debug!("Transaction accepted: {:?}", transaction);
-								}
-								_ => {
-									debug!("Transaction not accepted: {:?}", status);
-									Err(TransactionPipeError::TransactionNotAccepted(status))?;
-								}
-							}
-						}
-=======
-						let mut core_mempool = self.core_mempool.write().await;
 
 						debug!(
 							"Adding transaction to mempool: {:?} {:?}",
@@ -106,17 +74,34 @@
 							true,
 						)
 					};
->>>>>>> d9393603
 
 					// increment 
 					match &status.code {
 						MempoolStatusCode::Accepted => {
-							// send along to the receiver
+							// Note the `get_batch` API does not actually remove the transactions from the mempool.
+							// We only add batch to be compatible with the existing API.
+
+							/*let batch = core_mempool.get_batch(
+								512,
+								1024 * 1024 * 512,
+								true,
+								BTreeMap::new()
+							);
+
+							for transaction in batch {
+								transaction_channel
+								.send(transaction)
+								.await
+								.map_err(|e| anyhow::anyhow!("Error sending transaction: {:?}", e))?;
+								self.transactions_in_flight.fetch_add(1, std::sync::atomic::Ordering::Relaxed);
+							}*/
+
+							// Send the transaction to the transaction channel.
 							transaction_channel
-							.send(transaction)
-							.await
-							.map_err(|e| anyhow::anyhow!("Error sending transaction: {:?}", e))?;
-							self.transactions_in_flight.fetch_add(1, std::sync::atomic::Ordering::Relaxed);
+								.send(transaction)
+								.await
+								.map_err(|e| TransactionPipeError::InternalError(format!("Error sending transaction: {:?}", e)))?;
+
 						},
 						_ => {
 							warn!("Transaction not accepted: {:?}", status);
@@ -129,20 +114,10 @@
 
 				}
 				MempoolClientRequest::GetTransactionByHash(hash, sender) => {
-<<<<<<< HEAD
-					let mempool_result = { core_mempool.get_by_hash(hash) };
-					if sender.send(mempool_result).is_err() {
-						debug!("get_transaction_by_hash request has been canceled");
-					}
-=======
-					let mempool_result = {
-						let mempool = self.core_mempool.read().await;
-						mempool.get_by_hash(hash)
-					};
+					let mempool_result = core_mempool.get_by_hash(hash);
 					sender.send(mempool_result).map_err(
 						|e| TransactionPipeError::InternalError(format!("Error sending transaction: {:?}", e))
 					)?;
->>>>>>> d9393603
 				}
 			}
 		}
