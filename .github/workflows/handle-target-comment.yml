--- conflicted
+++ resolved
@@ -22,7 +22,6 @@
     steps:
       - name: Output the comment
         run: |
-<<<<<<< HEAD
          echo "Comment was: ${{ github.event.inputs.comment }}"
     
   manage-infra-pr:
@@ -81,7 +80,4 @@
         with:
           token: ${{ secrets.GITHUB_TOKEN }}
           issue-number: ${{ github.event.inputs.issue_number }}
-          body: "A related PR already exists and you can follow it here: ${{ steps.search-prs.outputs.result }}"
-=======
-         echo "Comment was: ${{ github.event.inputs.comment }}"
->>>>>>> ea2cdf86
+          body: "A related PR already exists and you can follow it here: ${{ steps.search-prs.outputs.result }}"