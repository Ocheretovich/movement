use super::Setup;
use anyhow::{anyhow, Context};
use commander::{run_command, spawn_command};
use dot_movement::DotMovement;
use mcr_settlement_config::Config;
use rand::{thread_rng, Rng};
use serde_json::Value;

use std::future::Future;
use tracing::info;

/// The local setup strategy for MCR settlement
#[derive(Debug, Clone)]
pub struct Local {}

impl Local {
	/// Instantiates the local setup strategy with ports on localhost
	/// to configure for Ethernet RPC and WebSocket client access.
	pub fn new() -> Self {
		Self { }
	}
}

impl Default for Local {
	fn default() -> Self {
		Local::new()
	}
}

impl Setup for Local {
	fn setup(
		&self,
		dot_movement: &DotMovement,
		mut config: Config,
	) -> impl Future<Output = Result<(Config, tokio::task::JoinHandle<Result<String, anyhow::Error>>), anyhow::Error>> + Send {
		//define a temporary chain Id for Anvil
		let mut rng = thread_rng(); // rng is not send.
		let id: u16 = rng.gen_range(100, 32768);
		let chain_id = id.to_string();
		config.eth_chain_id = id as u64;

		tracing::info!("Init Settlement local conf");

		async move {
			
			//start local process and deploy smart contract.
			//define working directory of Anvil
			info!("Starting Anvil");
			let mut path = dot_movement.get_path().to_path_buf();
			path.push("anvil/mcr");
			path.push(chain_id.clone());
			tokio::fs::create_dir_all(&path).await.context("Failed to create Anvil directory").context("Failed to create Anvil directory")?;
			path.push("anvil.json");

			let exists = tokio::fs::try_exists(&path).await.context("Failed to check if Anvil file exists")?;

			info!("Anvil path: {:?}", path);
			info!{"Anvil exists: {:?}", exists};

			let anvil_path = path.to_string_lossy().to_string();

<<<<<<< HEAD
			let anvil_version = run_command(
				"anvil",
				&["--version"],
			).await.context("Anvil not installed. Please install Anvil")?;
			info!("Anvil version: {anvil_version}");

=======
>>>>>>> cfe8f25d
			let (_, anvil_join_handle) = spawn_command(
				"anvil".to_string(),
				vec![
					"--chain-id".to_string(),
					config.eth_chain_id.to_string(),
					"--config-out".to_string(),
					anvil_path.clone(),
					"--port".to_string(),
					config.eth_rpc_connection_port.to_string(),
					"--host".to_string(),
					"0.0.0.0".to_string(),
					"--steps-tracing".to_string()
				],
			)
			.await.context("Failed to start Anvil")?;
			//wait Anvil to start
			let mut counter = 0;
			loop {
				if counter > 100 {
					return Err(anyhow!("Anvil didn't start in time"));
				}
				counter += 1;
				if path.exists() {
					break;
				}
				let _ = tokio::time::sleep(tokio::time::Duration::from_millis(100)).await;
			}

			// Deploy MCR smart contract.
			info!("Deploying MCR smart contract");
			let anvil_addresses =
				mcr_settlement_client::eth_client::read_anvil_json_file_addresses(
					&*anvil_path,
				).context("Failed to read Anvil addresses")?;
			config.governor_private_key = anvil_addresses.get(0).ok_or(
				anyhow!("Governor private key not found in Anvil addresses"),
			)?.private_key.clone();

			// set the signer private key to the governor private key 
			// so that it can mint for itself in future iterations of local mode testing
			config.signer_private_key = config.governor_private_key.clone();

			let governor_address = anvil_addresses.get(0).ok_or(
				anyhow!("Governor address not found in Anvil addresses"),
			)?.address.clone();

			// todo: make sure this shows up in the docker container as well
			let mut solidity_path = std::env::current_dir().context("Failed to get current directory")?;
			solidity_path.push("protocol-units/settlement/mcr/contracts");
			let solidity_path = solidity_path.to_string_lossy();
			tracing::info!("solidity_path: {:?}", solidity_path);

			let solc_path = run_command(
				"which",
				&[
					"solc"
				]
			).await.context("Failed to get solc path")?.trim().to_string();

			run_command(
				"forge",
				&[
					"compile",
					"--root",
					&solidity_path,
					"--use",
					&solc_path,
				],
			)
			.await.context("Failed to compile with MCR workspace")?;

			let output_exec = run_command(
				"forge",
				&[
					"script",
					"DeployMCRDev",
					"--root",
					&solidity_path,
					"--broadcast",
					"--chain-id",
					&config.eth_chain_id.to_string(),
					"--sender",
					&governor_address,
					"--rpc-url",
					&config.eth_rpc_connection_url(),
					"--private-key",
					&config.governor_private_key,
					"--use",
					&solc_path
				],
			)
			.await.context("Failed to deploy MCR smart contract")?
			.trim()
			.to_string();

			//get the summary execution file path from output;
			info!("Deployment output: {output_exec}");
			let line = output_exec
				.lines()
				.find(|line| line.contains("Transactions saved to:"))
				.ok_or(anyhow!(
					"Can't file exec file path in smart contract deployement result output."
				))?;
			let path = line
				.splitn(2, ':')
				.nth(1)
				.ok_or(anyhow!(
				"No path after 'Transactions saved to:' in smart contract deployement result output."
			))?
				.trim();
			info!("Deployment summary file path: {path}");
			//read the summary to get the contract address
			let json_text = std::fs::read_to_string(path)
				.context("Failed to read forge script exec deployement result file")?;
			//Get the value of the field contractAddress under transactions array
			let json_value: Value =
				serde_json::from_str(&json_text).expect("Error parsing JSON");
			info!("Deployment JSON value: {json_value:#?}");

			// Extract the move token contract address
			let move_token_address = json_value["transactions"]
				.as_array()
				.and_then(|transactions| transactions.get(3))
				.and_then(|transaction| transaction.as_object())
				.and_then(|transaction_object| transaction_object.get("contractAddress"))
				.ok_or(anyhow!(
					"No contract address in forge script exec deployement result file."
				))
				.map(|v| {
					let s = v.as_str().expect("Contract address elements should be strings");
					s.to_owned()
				})?;
			info!("setting up MCR Ethereum client move_token_address: {move_token_address}");
			config.move_token_contract_address = move_token_address.to_string();
			
			// Extract the movement staking contract address
			let movement_staking_address = json_value["transactions"]
				.as_array()
				.and_then(|transactions| transactions.get(4))
				.and_then(|transaction| transaction.as_object())
				.and_then(|transaction_object| transaction_object.get("contractAddress"))
				.ok_or(anyhow!(
					"No contract address in forge script exec deployement result file."
				))
				.map(|v| {
					let s = v.as_str().expect("Contract address elements should be strings");
					s.to_owned()
				})?;
			info!("setting up MCR Ethereum client movement_staking_address: {movement_staking_address}");
			config.movement_staking_contract_address = movement_staking_address.to_string();

			// Extract the contract address
			let mcr_address = json_value["transactions"]
				.as_array()
				.and_then(|transactions| transactions.get(5))
				.and_then(|transaction| transaction.as_object())
				.and_then(|transaction_object| transaction_object.get("contractAddress"))
				.ok_or(anyhow!(
					"No contract address in forge script exec deployement result file."
				))
				.map(|v| {
					let s = v.as_str().expect("Contract address elements should be strings");
					s.to_owned()
				})?;
			info!("setting up MCR Ethereum client mcr_address: {mcr_address}");
			config.mcr_contract_address = mcr_address.to_string();

			config.well_known_accounts = anvil_addresses
				.iter()
				.map(|account| account.private_key.clone())
				.collect();
			info!("MCR config:{config:?}");

			config.well_known_addresses = anvil_addresses
				.iter()
				.map(|account| account.address.clone())
				.collect();

			Ok((config, anvil_join_handle))
		}
	}
}<|MERGE_RESOLUTION|>--- conflicted
+++ resolved
@@ -59,15 +59,6 @@
 
 			let anvil_path = path.to_string_lossy().to_string();
 
-<<<<<<< HEAD
-			let anvil_version = run_command(
-				"anvil",
-				&["--version"],
-			).await.context("Anvil not installed. Please install Anvil")?;
-			info!("Anvil version: {anvil_version}");
-
-=======
->>>>>>> cfe8f25d
 			let (_, anvil_join_handle) = spawn_command(
 				"anvil".to_string(),
 				vec![
