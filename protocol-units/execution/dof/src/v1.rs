use crate::{BlockMetadata, DynOptFinExecutor, ExecutableBlock, HashValue, SignedTransaction};
use aptos_api::runtime::Apis;
use maptos_fin_view::FinalityView;
use maptos_opt_executor::transaction_pipe::TransactionPipeError;
use maptos_opt_executor::Executor as OptExecutor;
use movement_types::BlockCommitment;

use async_channel::Sender;
use async_trait::async_trait;
use tracing::debug;

#[derive(Clone)]
pub struct Executor {
	pub executor: OptExecutor,
	finality_view: FinalityView,
	pub transaction_channel: Sender<SignedTransaction>,
}

impl Executor {
	pub fn new(
		executor: OptExecutor,
		finality_view: FinalityView,
		transaction_channel: Sender<SignedTransaction>,
	) -> Self {
		Self { executor, finality_view, transaction_channel }
	}

	pub fn try_from_config(
		transaction_channel: Sender<SignedTransaction>,
		config: maptos_execution_util::config::Config,
	) -> Result<Self, anyhow::Error> {
		let executor = OptExecutor::try_from_config(&config.clone())?;
		let finality_view = FinalityView::try_from_config(
			executor.db.reader.clone(),
			executor.mempool_client_sender.clone(),
			config,
		)?;
		Ok(Self::new(executor, finality_view, transaction_channel))
	}
<<<<<<< HEAD

=======
>>>>>>> 93e480b2
}

#[async_trait]
impl DynOptFinExecutor for Executor {
	/// Runs the service.
	async fn run_service(&self) -> Result<(), anyhow::Error> {
		tokio::try_join!(
			self.executor.run_service(),
			self.executor.run_indexer_grpc_service(),
			self.finality_view.run_service(),
		)?;
		Ok(())
	}

	async fn run_background_tasks(&self) -> Result<(), anyhow::Error> {
		loop {
			// readers should be able to run concurrently
			match self.executor.tick_transaction_pipe(self.transaction_channel.clone()).await {
				Ok(_) => {}
				Err(e) => match e {
					TransactionPipeError::TransactionNotAccepted(e) => {
						// allow the transaction not to be accepted by the mempool
						// because the client may have sent a bad sequence number
						tracing::warn!("Transaction not accepted: {:?}", e);
					}
					_ => anyhow::bail!("Server error: {:?}", e),
				},
			}
		}
	}

	async fn execute_block_opt(
		&self,
		block: ExecutableBlock,
	) -> Result<BlockCommitment, anyhow::Error> {
		debug!("Executing block: {:?}", block.block_id);
		self.executor.execute_block(block).await
	}

	fn set_finalized_block_height(&self, height: u64) -> Result<(), anyhow::Error> {
		self.finality_view.set_finalized_block_height(height)
	}

	/// Sets the transaction channel.
	fn set_tx_channel(&mut self, tx_channel: Sender<SignedTransaction>) {
		self.transaction_channel = tx_channel;
	}

	fn get_opt_apis(&self) -> Apis {
		self.executor.get_apis()
	}

	fn get_fin_apis(&self) -> Apis {
		self.finality_view.get_apis()
	}

	/// Get block head height.
	async fn get_block_head_height(&self) -> Result<u64, anyhow::Error> {
		self.executor.get_block_head_height()
	}

	/// Build block metadata for a timestamp
	async fn build_block_metadata(
		&self,
		block_id: HashValue,
		timestamp: u64,
	) -> Result<BlockMetadata, anyhow::Error> {
		let (epoch, round) = self.executor.get_next_epoch_and_round().await?;
		let signer = &self.executor.signer;

		// Create a block metadata transaction.
		Ok(BlockMetadata::new(block_id, epoch, round, signer.author(), vec![], vec![], timestamp))
	}

	/// Rollover the genesis block
	async fn rollover_genesis_block(&self) -> Result<(), anyhow::Error> {
		self.executor.rollover_genesis_now().await
	}
}

#[cfg(test)]
mod tests {
	use super::*;
	use aptos_api::{accept_type::AcceptType, transactions::SubmitTransactionPost};
	use aptos_crypto::{
		ed25519::{Ed25519PrivateKey, Ed25519Signature},
		HashValue, PrivateKey, Uniform,
	};
	use aptos_sdk::{
		bcs,
		transaction_builder::TransactionFactory,
		types::{AccountKey, LocalAccount},
	};
	use aptos_types::{
		account_address::AccountAddress,
		account_config::aptos_test_root_address,
		block_executor::partitioner::ExecutableTransactions,
		chain_id::ChainId,
		ledger_info::LedgerInfoWithSignatures,
		transaction::{
			signature_verified_transaction::SignatureVerifiedTransaction, RawTransaction, Script,
			SignedTransaction, Transaction, TransactionPayload, Version,
		},
	};
	use maptos_execution_util::config::Config;

	use rand::SeedableRng;

	use std::collections::HashMap;

	fn create_signed_transaction(gas_unit_price: u64) -> SignedTransaction {
		let private_key = Ed25519PrivateKey::generate_for_testing();
		let public_key = private_key.public_key();
		let transaction_payload = TransactionPayload::Script(Script::new(vec![0], vec![], vec![]));
		let raw_transaction = RawTransaction::new(
			AccountAddress::random(),
			0,
			transaction_payload,
			0,
			gas_unit_price,
			0,
			ChainId::test(), // This is the value used in aptos testing code.
		);
		SignedTransaction::new(raw_transaction, public_key, Ed25519Signature::dummy_signature())
	}

	#[tokio::test]
	async fn test_execute_opt_block() -> Result<(), anyhow::Error> {
		let config = Config::default();
		let (tx, _rx) = async_channel::unbounded();
		let executor = Executor::try_from_config(tx, config)?;
		let block_id = HashValue::random();
		let block_metadata = executor
			.build_block_metadata(block_id.clone(), chrono::Utc::now().timestamp_micros() as u64)
			.await
			.unwrap();
		let txs = ExecutableTransactions::Unsharded(
			[
				Transaction::BlockMetadata(block_metadata),
				Transaction::UserTransaction(create_signed_transaction(0)),
			]
			.into_iter()
			.map(SignatureVerifiedTransaction::Valid)
			.collect(),
		);
		let block = ExecutableBlock::new(block_id.clone(), txs);
		executor.execute_block_opt(block).await?;
		Ok(())
	}

	#[tokio::test]
	async fn test_pipe_transactions_from_api() -> Result<(), anyhow::Error> {
		let config = Config::default();
		let (tx, rx) = async_channel::unbounded();
		let executor = Executor::try_from_config(tx, config)?;
		let services_executor = executor.clone();
		let background_executor = executor.clone();

		let services_handle = tokio::spawn(async move {
			services_executor.run_service().await?;
			Ok(()) as Result<(), anyhow::Error>
		});

		let background_handle = tokio::spawn(async move {
			background_executor.run_background_tasks().await?;
			Ok(()) as Result<(), anyhow::Error>
		});

		// Start the background tasks
		let user_transaction = create_signed_transaction(0);
		let comparison_user_transaction = user_transaction.clone();
		let bcs_user_transaction = bcs::to_bytes(&user_transaction)?;

		let request = SubmitTransactionPost::Bcs(aptos_api::bcs_payload::Bcs(bcs_user_transaction));
		let api = executor.get_opt_apis();
		api.transactions.submit_transaction(AcceptType::Bcs, request).await?;

		services_handle.abort();
		background_handle.abort();
		let received_transaction = rx.recv().await?;
		assert_eq!(received_transaction, comparison_user_transaction);

		Ok(())
	}

	#[tokio::test]
	async fn test_pipe_transactions_from_api_and_execute() -> Result<(), anyhow::Error> {
		let config = Config::default();
		let (tx, rx) = async_channel::unbounded();
		let executor = Executor::try_from_config(tx, config)?;
		let services_executor = executor.clone();
		let background_executor = executor.clone();

		let services_handle = tokio::spawn(async move {
			services_executor.run_service().await?;
			Ok(()) as Result<(), anyhow::Error>
		});

		let background_handle = tokio::spawn(async move {
			background_executor.run_background_tasks().await?;
			Ok(()) as Result<(), anyhow::Error>
		});

		// Start the background tasks
		let user_transaction = create_signed_transaction(0);
		let comparison_user_transaction = user_transaction.clone();
		let bcs_user_transaction = bcs::to_bytes(&user_transaction)?;

		let request = SubmitTransactionPost::Bcs(aptos_api::bcs_payload::Bcs(bcs_user_transaction));
		let api = executor.get_opt_apis();
		api.transactions.submit_transaction(AcceptType::Bcs, request).await?;

		let received_transaction = rx.recv().await?;
		assert_eq!(received_transaction, comparison_user_transaction);

		// Now execute the block
		let block_id = HashValue::random();
		let block_metadata = executor
			.build_block_metadata(block_id.clone(), chrono::Utc::now().timestamp_micros() as u64)
			.await
			.unwrap();
		let txs = ExecutableTransactions::Unsharded(
			[
				Transaction::BlockMetadata(block_metadata),
				Transaction::UserTransaction(received_transaction),
			]
			.into_iter()
			.map(SignatureVerifiedTransaction::Valid)
			.collect(),
		);
		let block = ExecutableBlock::new(block_id.clone(), txs);
		let commitment = executor.execute_block_opt(block).await?;

		assert_eq!(commitment.block_id.to_vec(), block_id.to_vec());
		assert_eq!(commitment.height, 1);

		services_handle.abort();
		background_handle.abort();

		Ok(())
	}

	#[tokio::test]
	async fn test_revert_chain_state_at_nth_commit() -> Result<(), anyhow::Error> {
		use aptos_db::db::test_helper::arb_blocks_to_commit_with_block_nums;
		use aptos_proptest_helpers::ValueGenerator;

		#[derive(Debug)]
		struct Commit {
			info: LedgerInfoWithSignatures,
			current_version: Version,
		}

		let config = Config::default();
		let (tx, rx) = async_channel::unbounded::<SignedTransaction>();
		let executor = Executor::try_from_config(tx, config)?;
		let services_executor = executor.clone();
		let background_executor = executor.clone();
		let services_handle = tokio::spawn(async move {
			services_executor.run_service().await?;
			Ok(()) as Result<(), anyhow::Error>
		});

		let background_handle = tokio::spawn(async move {
			background_executor.run_background_tasks().await?;
			Ok(()) as Result<(), anyhow::Error>
		});
		let mut committed_blocks = HashMap::new();

		let mut val_generator = ValueGenerator::new();
		// set range of min and max blocks to 5 to always gen 5 blocks
		let (blocks, _) = val_generator.generate(arb_blocks_to_commit_with_block_nums(5, 5));
		let mut blockheight = 0;
		let mut current_version: Version = 0;
		let mut commit_versions = vec![];

		for (txns_to_commit, ledger_info_with_sigs) in &blocks {
			let user_transaction = create_signed_transaction(0);
			let comparison_user_transaction = user_transaction.clone();
			let bcs_user_transaction = bcs::to_bytes(&user_transaction)?;

			let request =
				SubmitTransactionPost::Bcs(aptos_api::bcs_payload::Bcs(bcs_user_transaction));
			let api = executor.get_opt_apis();
			api.transactions.submit_transaction(AcceptType::Bcs, request).await?;

			let received_transaction = rx.recv().await?;
			assert_eq!(received_transaction, comparison_user_transaction);

			// Now execute the block
			let block_id = HashValue::random();
			let block_metadata = executor
				.build_block_metadata(
					block_id.clone(),
					chrono::Utc::now().timestamp_micros() as u64,
				)
				.await
				.unwrap();
			let txs = ExecutableTransactions::Unsharded(
				[
					Transaction::BlockMetadata(block_metadata),
					Transaction::UserTransaction(received_transaction),
				]
				.into_iter()
				.map(SignatureVerifiedTransaction::Valid)
				.collect(),
			);
			let block = ExecutableBlock::new(block_id.clone(), txs);
			executor.execute_block_opt(block).await?;

			blockheight += 1;
			current_version += txns_to_commit.len() as u64;
			committed_blocks.insert(
				blockheight,
				Commit { info: ledger_info_with_sigs.clone(), current_version },
			);
			commit_versions.push(current_version);
			//blockheight += 1;
		}

		// Get the 3rd block back from the latest block
		let revert_block_num = blockheight - 3;
		let revert = committed_blocks.get(&revert_block_num).unwrap();

		// Get the version to revert to
		let version_to_revert_to = revert.current_version;

		{
			let db_writer = executor.executor.db.writer.clone();
			db_writer.revert_commit(&revert.info)?;
		}

		let latest_version = {
			let db_reader = executor.executor.db.reader.clone();
			db_reader.get_synced_version()?
		};
		assert_eq!(latest_version, version_to_revert_to);

		services_handle.abort();
		background_handle.abort();
		Ok(())
	}

	#[tokio::test]
	async fn test_execute_block_state_get_api() -> Result<(), anyhow::Error> {
		// Create an executor instance from the environment configuration.
		let (tx, _rx) = async_channel::unbounded::<SignedTransaction>();
		let config = Config::default();
		let chain_config = config.chain.clone();
		let executor = Executor::try_from_config(tx, config)?;

		// Initialize a root account using a predefined keypair and the test root address.
		let root_account = LocalAccount::new(
			aptos_test_root_address(),
			AccountKey::from_private_key(chain_config.maptos_private_key),
			0,
		);

		// Seed for random number generator, used here to generate predictable results in a test environment.
		let seed = [3u8; 32];
		let mut rng = ::rand::rngs::StdRng::from_seed(seed);

		// Create a transaction factory with the chain ID of the executor.
		let tx_factory = TransactionFactory::new(chain_config.maptos_chain_id);

		// Simulate the execution of multiple blocks.
		for _ in 0..10 {
			// For example, create and execute 3 blocks.
			let block_id = HashValue::random(); // Generate a random block ID for each block.
			let block_metadata = executor
				.build_block_metadata(
					block_id.clone(),
					chrono::Utc::now().timestamp_micros() as u64,
				)
				.await
				.unwrap();

			// Generate new accounts and create transactions for each block.
			let mut transactions = Vec::new();
			let mut transaction_hashes = Vec::new();
			transactions.push(Transaction::BlockMetadata(block_metadata));
			for _ in 0..2 {
				// Each block will contain 2 transactions.
				let new_account = LocalAccount::generate(&mut rng);
				let user_account_creation_tx = root_account.sign_with_transaction_builder(
					tx_factory.create_user_account(new_account.public_key()),
				);
				let tx_hash = user_account_creation_tx.clone().committed_hash();
				transaction_hashes.push(tx_hash);
				transactions.push(Transaction::UserTransaction(user_account_creation_tx));
			}

			// Group all transactions into an unsharded block for execution.
			let executable_transactions = ExecutableTransactions::Unsharded(
				transactions.into_iter().map(SignatureVerifiedTransaction::Valid).collect(),
			);
			let block = ExecutableBlock::new(block_id.clone(), executable_transactions);
			executor.execute_block_opt(block).await?;

			// Retrieve the executor's API interface and fetch the transaction by each hash.
			let apis = executor.get_opt_apis();
			for hash in transaction_hashes {
				let _ = apis
					.transactions
					.get_transaction_by_hash_inner(&AcceptType::Bcs, hash.into())
					.await?;
			}
		}

		Ok(())
	}

	#[tokio::test]
	async fn test_set_finalized_block_height_get_fin_api() -> Result<(), anyhow::Error> {
		// Create an executor instance from the environment configuration.
		let (tx, _rx) = async_channel::unbounded::<SignedTransaction>();
		let config = Config::default();
		let chain_config = config.chain.clone();
		let executor = Executor::try_from_config(tx, config)?;

		// Initialize a root account using a predefined keypair and the test root address.
		let root_account = LocalAccount::new(
			aptos_test_root_address(),
			AccountKey::from_private_key(chain_config.maptos_private_key),
			0,
		);

		// Seed for random number generator, used here to generate predictable results in a test environment.
		let seed = [4u8; 32];
		let mut rng = ::rand::rngs::StdRng::from_seed(seed);

		// Create a transaction factory with the chain ID of the executor.
		let tx_factory = TransactionFactory::new(chain_config.maptos_chain_id);
		let mut transaction_hashes = Vec::new();

		// Simulate the execution of multiple blocks.
		for _ in 0..3 {
			let block_id = HashValue::random(); // Generate a random block ID for each block.
			let block_metadata = executor
				.build_block_metadata(
					block_id.clone(),
					chrono::Utc::now().timestamp_micros() as u64,
				)
				.await
				.unwrap();

			// Generate new accounts and create a transaction for each block.
			let mut transactions = Vec::new();
			transactions.push(Transaction::BlockMetadata(block_metadata));
			let new_account = LocalAccount::generate(&mut rng);
			let user_account_creation_tx = root_account.sign_with_transaction_builder(
				tx_factory.create_user_account(new_account.public_key()),
			);
			let tx_hash = user_account_creation_tx.clone().committed_hash();
			transaction_hashes.push(tx_hash);
			transactions.push(Transaction::UserTransaction(user_account_creation_tx));

			// Group all transactions into an unsharded block for execution.
			let executable_transactions = ExecutableTransactions::Unsharded(
				transactions.into_iter().map(SignatureVerifiedTransaction::Valid).collect(),
			);
			let block = ExecutableBlock::new(block_id.clone(), executable_transactions);
			executor.execute_block_opt(block).await?;
		}

		// Set the fin height
		executor.set_finalized_block_height(2)?;

		// Retrieve the executor's fin API instance
		let apis = executor.get_fin_apis();

		// Fetch the transaction in block 2
		let _ = apis
			.transactions
			.get_transaction_by_hash_inner(&AcceptType::Bcs, transaction_hashes[1].into())
			.await?;

		// The API method will not resolve because the transaction is "pending"
		// in the view of the finalized chain. Go through the context to check
		// that the transaction is not present in the fin state view.
		let context = apis.transactions.context.clone();
		let ledger_info = context.get_latest_ledger_info_wrapped()?;
		let opt =
			context.get_transaction_by_hash(transaction_hashes[2].into(), ledger_info.version())?;
		assert!(opt.is_none(), "transaction from opt block is found in the fin view");

		Ok(())
	}
}<|MERGE_RESOLUTION|>--- conflicted
+++ resolved
@@ -37,10 +37,6 @@
 		)?;
 		Ok(Self::new(executor, finality_view, transaction_channel))
 	}
-<<<<<<< HEAD
-
-=======
->>>>>>> 93e480b2
 }
 
 #[async_trait]
