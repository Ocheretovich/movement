// SPDX-License-Identifier: MIT
pragma solidity ^0.8.19;

<<<<<<< HEAD
import { SafeERC20 } from "@openzeppelin/contracts/token/ERC20/utils/SafeERC20.sol";
import { IERC20 } from "@openzeppelin/contracts/interfaces/IERC20.sol";
import "./MintableToken.sol";
import "./WrappedTokenStorage.sol";
import "@openzeppelin/contracts-upgradeable/token/ERC20/ERC20Upgradeable.sol";

contract WrappedToken is WrappedTokenStorage, MintableToken {

=======
import {SafeERC20} from "@openzeppelin/contracts/token/ERC20/utils/SafeERC20.sol";
import {IERC20} from "@openzeppelin/contracts/interfaces/IERC20.sol";
import {MintableToken, IMintableToken} from "./MintableToken.sol";
import {ERC20Upgradeable} from "@openzeppelin/contracts-upgradeable/token/ERC20/ERC20Upgradeable.sol";

contract WrappedToken is MintableToken {
>>>>>>> ad3c73aa
    using SafeERC20 for IERC20;

    /**
     * @dev Initialize the contract
     * @param name The name of the token
     * @param symbol The symbol of the token
     * @param _underlyingToken The underlying token to wrap
     */
    function initialize(string memory name, string memory symbol, IMintableToken _underlyingToken)
        public
        virtual
        initializer
    {
        __WrappedToken_init(name, symbol, _underlyingToken);
    }

    /**
     * @dev Initialize the contract
     * @param _underlyingToken The underlying token to wrap
     */
    function __WrappedToken_init(string memory name, string memory symbol, IMintableToken _underlyingToken)
        internal
        onlyInitializing
    {
        __ERC20_init_unchained(name, symbol);
        __BaseToken_init_unchained();
        __MintableToken_init_unchained();
        __WrappedToken_init_unchained(_underlyingToken);
    }

    /**
     * @dev Initialize the contract unchained avoiding reinitialization
     * @param _underlyingToken The underlying token to wrap
     */
    function __WrappedToken_init_unchained(IMintableToken _underlyingToken) internal onlyInitializing {
        underlyingToken = _underlyingToken;
    }

    /**
     * @dev Mint new tokens
     * @param account The address to mint tokens to
     * @param amount The amount of tokens to mint
     */
    function mint(address account, uint256 amount) public virtual override {
        super.mint(account, amount);
        underlyingToken.mint(address(this), amount);
    }
}<|MERGE_RESOLUTION|>--- conflicted
+++ resolved
@@ -1,23 +1,13 @@
 // SPDX-License-Identifier: MIT
 pragma solidity ^0.8.19;
 
-<<<<<<< HEAD
-import { SafeERC20 } from "@openzeppelin/contracts/token/ERC20/utils/SafeERC20.sol";
-import { IERC20 } from "@openzeppelin/contracts/interfaces/IERC20.sol";
+import {SafeERC20} from "@openzeppelin/contracts/token/ERC20/utils/SafeERC20.sol";
+import {IERC20} from "@openzeppelin/contracts/interfaces/IERC20.sol";
 import "./MintableToken.sol";
 import "./WrappedTokenStorage.sol";
 import "@openzeppelin/contracts-upgradeable/token/ERC20/ERC20Upgradeable.sol";
 
 contract WrappedToken is WrappedTokenStorage, MintableToken {
-
-=======
-import {SafeERC20} from "@openzeppelin/contracts/token/ERC20/utils/SafeERC20.sol";
-import {IERC20} from "@openzeppelin/contracts/interfaces/IERC20.sol";
-import {MintableToken, IMintableToken} from "./MintableToken.sol";
-import {ERC20Upgradeable} from "@openzeppelin/contracts-upgradeable/token/ERC20/ERC20Upgradeable.sol";
-
-contract WrappedToken is MintableToken {
->>>>>>> ad3c73aa
     using SafeERC20 for IERC20;
 
     /**
@@ -26,11 +16,11 @@
      * @param symbol The symbol of the token
      * @param _underlyingToken The underlying token to wrap
      */
-    function initialize(string memory name, string memory symbol, IMintableToken _underlyingToken)
-        public
-        virtual
-        initializer
-    {
+    function initialize(
+        string memory name,
+        string memory symbol,
+        IMintableToken _underlyingToken
+    ) public virtual initializer {
         __WrappedToken_init(name, symbol, _underlyingToken);
     }
 
@@ -38,10 +28,11 @@
      * @dev Initialize the contract
      * @param _underlyingToken The underlying token to wrap
      */
-    function __WrappedToken_init(string memory name, string memory symbol, IMintableToken _underlyingToken)
-        internal
-        onlyInitializing
-    {
+    function __WrappedToken_init(
+        string memory name,
+        string memory symbol,
+        IMintableToken _underlyingToken
+    ) internal onlyInitializing {
         __ERC20_init_unchained(name, symbol);
         __BaseToken_init_unchained();
         __MintableToken_init_unchained();
@@ -52,7 +43,9 @@
      * @dev Initialize the contract unchained avoiding reinitialization
      * @param _underlyingToken The underlying token to wrap
      */
-    function __WrappedToken_init_unchained(IMintableToken _underlyingToken) internal onlyInitializing {
+    function __WrappedToken_init_unchained(
+        IMintableToken _underlyingToken
+    ) internal onlyInitializing {
         underlyingToken = _underlyingToken;
     }
 
